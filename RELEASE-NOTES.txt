--- conflicted
+++ resolved
@@ -1,18 +1,11 @@
 4.0
 -----
-<<<<<<< HEAD
 - Fix pulling to refresh on the Processing tab sometimes will not show the up-to-date orders.
 - Edit Product > Price Settings: schedule sale is now available even when either the start or end date is not set, and the sale end date can be removed now.
+- [internal] Changed the Shipping and Tax classes list loading so that any cached data is shown right away
 - [internal] the signup and login Magic Link flows have code changes. See https://git.io/JvyB3 for testing details.
-=======
 - [internal] the login via Magic Link flows have code changes. See https://git.io/JvyB3 for testing details.
 - [internal] the login via Continue with Google flows have code changes that can cause regressions. See https://git.io/Jvyjg for testing details.
-
- 
-- Fix pulling to refresh on the Processing tab sometimes will not show the up-to-date orders.
-- [internal] the signup and login Magic Link flows have code changes. See https://git.io/JvyB3 for testing details.
-- [internal] Changed the Shipping and Tax classes list loading so that any cached data is shown right away
->>>>>>> 1b04c899
 
 3.9
 -----
