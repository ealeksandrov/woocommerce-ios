*** PLEASE FOLLOW THIS FORMAT: [<priority indicator, more stars = higher priority>] <description> [<PR URL>]

5.9
-----
- [**] Product List: if a user applies custom sort orders and filters in the Product List, now when they reopen the app will be able to see the previous settings applied. [https://github.com/woocommerce/woocommerce-ios/pull/3454]
- [*] Removed fulfillment screen and moved fulfillment to the order details screen. [https://github.com/woocommerce/woocommerce-ios/pull/3453]
- [*] Fix: billing information action sheets now are presented correctly on iPad. [https://github.com/woocommerce/woocommerce-ios/pull/3457]
- [*] fix: the rows in the product search list now don't have double separators. [https://github.com/woocommerce/woocommerce-ios/pull/3456]
- [*] Fix: During login, the spinner when a continue button is in loading state is now visible in dark mode. [https://github.com/woocommerce/woocommerce-ios/pull/3472]
- [*] fix: when adding a note to an order, the text gets no more deleted if you tap on “Email note to customer”. [https://github.com/woocommerce/woocommerce-ios/pull/3473]
- [*] Added Fees to order details. [https://github.com/woocommerce/woocommerce-ios/pull/3475]
- [*] fix: now we don't show any more similar alert notices if an error occurred. [https://github.com/woocommerce/woocommerce-ios/pull/3474]
- [*] fix: in Settings > Switch Store, the spinner in the "Continue" button at the bottom is now visible in dark mode. [https://github.com/woocommerce/woocommerce-ios/pull/3468]
- [*] fix: in order details, the shipping and billing address are displayed in the order of the country (in some eastern Asian countries, the address starts from the largest unit to the smallest). [https://github.com/woocommerce/woocommerce-ios/pull/3469]
- [*] fix: product is now read-only when opened from the order details. [https://github.com/woocommerce/woocommerce-ios/pull/3491]
- [*] fix: pull to refresh on the order status picker screen does not resets anymore the current selection. [https://github.com/woocommerce/woocommerce-ios/pull/3493]
- [*] When adding or editing a link (e.g. in a product description) link settings are now presented as a popover on iPad. [https://github.com/woocommerce/woocommerce-ios/pull/3492]
<<<<<<< HEAD
- [*] fix: the glitch when launching the app in logged out state or after tapping "Try another account" in store picker is now gone. [https://github.com/woocommerce/woocommerce-ios/pull/3498]
=======
- [*] Minor enhancements: in product editing form > product reviews list, the rows don't show highlighted state on tap anymore since they are not actionable. Same for the number of upsell and cross-sell products in product editing form > linked products. [https://github.com/woocommerce/woocommerce-ios/pull/3502]
>>>>>>> 1cae0e70


5.8
-----
- [***] Products M5 features are now available to all. Products M5 features: add and edit linked products, add and edit downloadable files, product deletion. [https://github.com/woocommerce/woocommerce-ios/pull/3420]
- [***] Shipping labels M1 features are now available to all: view shipping label details, request a refund, and reprint a shipping label via AirPrint. [https://github.com/woocommerce/woocommerce-ios/pull/3436]
- [**] Improved login flow, including better error handling. [https://github.com/woocommerce/woocommerce-ios/pull/3332]


5.7
-----
- [***] Dropped iOS 12 support. From now we support iOS 13 and later. [https://github.com/woocommerce/woocommerce-ios/pull/3216]
- [*] Fixed spinner appearance in the footer of orders list. [https://github.com/woocommerce/woocommerce-ios/pull/3249]
- [*] In order details, the image for a line item associated with a variation is shown now after the variation has been synced. [https://github.com/woocommerce/woocommerce-ios/pull/3314]
- [internal] Refactored Core Data stack so more errors will be propagated. [https://github.com/woocommerce/woocommerce-ios/pull/3267]


5.6
-----
- [**] Fixed order list sometimes not showing newly submitted orders. 
- [*] now the date pickers on iOS 14 are opened as modal view. [https://github.com/woocommerce/woocommerce-ios/pull/3148]
- [*] now it's possible to remove an image from a Product Variation if the WC version 4.7+. [https://github.com/woocommerce/woocommerce-ios/pull/3159]
- [*] removed the Product Title in product screen navigation bar. [https://github.com/woocommerce/woocommerce-ios/pull/3187]
- [*] the icon of the cells inside the Product Detail are now aligned at 10px from the top margin. [https://github.com/woocommerce/woocommerce-ios/pull/3199]
- [**] Added the ability to issue refunds from the order screen. Refunds can be done towards products or towards shipping. [https://github.com/woocommerce/woocommerce-ios/pull/3204]
- [*] Prevent banner dismiss when tapping "give feedback" on products screen. [https://github.com/woocommerce/woocommerce-ios/pull/3221]
- [*] Add keyboard dismiss in Add Tracking screen [https://github.com/woocommerce/woocommerce-ios/pull/3220]


5.5
----- 
- [**] Products M4 features are now available to all. Products M4 features: add a simple/grouped/external product with actions to publish or save as draft. [https://github.com/woocommerce/woocommerce-ios/pull/3133]
- [*] enhancement: Order details screen now shows variation attributes for WC version 4.7+. [https://github.com/woocommerce/woocommerce-ios/pull/3109]
- [*] fix: Product detail screen now includes the number of ratings for that product. [https://github.com/woocommerce/woocommerce-ios/pull/3089]
- [*] fix: Product subtitle now wraps correctly in order details. [https://github.com/woocommerce/woocommerce-ios/pull/3201]


5.4
-----
- [*] fix: text headers on Product price screen are no more clipped with large text sizes. [https://github.com/woocommerce/woocommerce-ios/pull/3090]


5.4
-----
- [*] fix: the footer in app Settings is now correctly centered.
- [*] fix: Products tab: earlier draft products now show up in the same order as in core when sorting by "Newest to Oldest".
- [*] enhancement: in product details > price settings, the sale dates can be edited inline in iOS 14 using the new date picker. Also, the sale end date picker editing does not automatically end on changes anymore. [https://github.com/woocommerce/woocommerce-ios/pull/3044]
- [*] enhancement: in order details > add tracking, the date shipped can be edited inline in iOS 14 using the new date picker. [https://github.com/woocommerce/woocommerce-ios/pull/3044]
- [*] enhancement: in products list, the "(No Title)" placeholder will be showed when a product doesn't have the title set. [https://github.com/woocommerce/woocommerce-ios/pull/3068]
- [*] fix: the placeholder views in the top dashboard chart and orders tab do not have unexpected white background color in Dark mode in iOS 14 anymore. [https://github.com/woocommerce/woocommerce-ios/pull/3063]


5.3
-----
- [**] In Settings > Experimental Features, a Products switch is now available for turning Products M4 features on and off (default off). Products M4 features: add a simple/grouped/external product with actions to publish or save as draft.
- [*] Opening a product from order details now shows readonly product details of the same styles as in editable product details.
- [*] Opening a product variation from order details now shows readonly product variation details and this product variation does not appear in the Products tab anymore.
- [*] Enhancement: when not saving a product as "published", the in-progress modal now shows title and message like "saving your product" instead of "publishing your product".
- [*] In product and variation list, the stock quantity is not shown anymore when stock management is disabled.
- [*] Enhancement: when the user attempts to dismiss the product selector search modal while at least one product is selected for a grouped product's linked products, a discard changes action sheet is shown.
- [internal] Renamed a product database table (Attribute) to GenericAttribute. This adds a new database migration.  [https://github.com/woocommerce/woocommerce-ios/pull/2883]
- [internal] Refactored the text fields in the Manual Shipment Tracking page. [https://github.com/woocommerce/woocommerce-ios/pull/2979]
- [internal] Attempt fix for startup crashes. [https://github.com/woocommerce/woocommerce-ios/pull/3069]


5.2
-----
- [**] Products: now you can editing basic fields for non-core products (whose product type is not simple/external/variable/grouped) - images, name, description, readonly price, readonly inventory, tags, categories, short description, and product settings.
- [*] Enhancement: for variable products, the stock status is now shown in its variation list.
- [*] Sign In With Apple: if the Apple ID has been disconnected from the WordPress app (e.g. in Settings > Apple ID > Password & Security > Apps using Apple ID), the app is logged out on app launch or app switch.
- [*] Now from an Order Detail it's only possible to open a Product in read-only mode.
- [internal] #2881 Upgraded WPAuth from 1.24 to 1.26-beta.12. Regressions may happen in login flows.
- [internal] #2896 Configured the same user agent header for all the network requests made through the app.
- [internal] #2879 After logging out, the persistent store is not reset anymore to fix a crash in SIWA revoked token scenario after app launch (issue #2830). No user-facing changes are intended, the data should be associated with a site after logging out and in like before.

5.1
-----
- [*] bugfix: now reviews are refreshed correctly. If you try to delete or to set as spam a review from the web, the result will match in the product reviews list.
- [*] If the Products switch is on in Settings > Experimental Features:
  - For a variable product, the stock status is not shown in the product details anymore when stock management is disabled since stock status is controlled at variation level.
- [internal] The Order List and Orders Search → Filter has a new backend architecture (#2820). This was changed as an experiment to fix #1543. This affects iOS 13.0 users only. No new behaviors have been added. Github project: https://git.io/JUBco. 
- [*] Orders → Search list will now show the full counts instead of “99+”. #2825


5.0
-----
- [*] Order details > product details: tapping outside of the bottom sheet from "Add more details" menu does not dismiss the whole product details anymore.
- [*] If the Products switch is on in Settings > Experimental Features, product editing for basic fields are enabled for non-core products (whose product type is not simple/external/variable/grouped) - images, name, description, readonly price, readonly inventory, tags, categories, short description, and product settings.
- [*] Order Detail: added "Guest" placeholder on Order Details card when there's no customer name.
- [*] If the Products switch is on in Settings > Experimental Features:
  - Product editing for basic fields are enabled for non-core products (whose product type is not simple/external/variable/grouped) - images, name, description, readonly price, readonly inventory, tags, categories, short description, and product settings.
  - Inventory and shipping settings are now editable for a variable product.
  - A product variation's stock status is now editable in inventory settings.
  - Reviews row is now hidden if reviews are disabled.
  - Now it's possible to open the product's reviews screen also if there are no reviews.
  - We improved our VoiceOver support in Product Detail screen.
- [*] In Settings, the "Feature Request" button was replaced with "Send Feedback" (Survey) (https://git.io/JUmUY)


4.9
-----
- [**] Sign in with Apple is now available in the log in process.
- [**] In Settings > Experimental Features, a Products switch is now available for turning Products M3 features on and off for core products (default off for beta testing). Products M3 features: edit grouped, external and variable products, enable/disable reviews, change product type and update categories and tags.
- [*] Edit Products: the update action now shows up on the product details after updating just the sale price.
- [*] Fix a crash that sometimes happen when tapping on a Product Review push notification.
- [*] Variable product > variation list: a warning banner is shown if any variations do not have a price, and warning text is shown on these variation rows.


4.8
-----
- [*] Enabled right/left swipe on product images.


4.7
-----
- [*] Fixed an intermittent crash when sending an SMS from the app.


4.6
-----
- [*] Fix an issue in the y-axis values on the dashboard charts where a negative value could show two minus signs.
- [*] When a simple product doesn't have a price set, the price row on the product details screen now shows "Add Price" placeholder instead of an empty regular price.
- [*] If WooCommerce 4.0 is available the app will show the new stats dashboard, otherwise will show a banner indicating the user to upgrade.
- [*] The total orders row is removed from the readonly product details (products that are not a simple product) to avoid confusion since it's not shown on the editable form for simple products.


4.5
-----
- [**] Products: now you can update product images, product settings, viewing and sharing a product.
- [*] In Order Details, the item subtotal is now shown on the right side instead of the quantity. The quantity can still be viewed underneath the product name.
- [*] In Order Details, SKU was removed from the Products List. It is still shown when fulfilling the order or viewing the product details.
- [*] Polish the loading state on the product variations screen.
- [*] When opening a simple product from outside of the Products tab (e.g. from Top Performers section or an order), the product name and ellipsis menu (if the Products feature switch is enabled) should be visible in the navigation bar.
 

4.4
-----
- Order Detail: the HTML shipping method is now showed correctly
- [internal] Logging in via 'Log in with Google' has changes that can cause regressions. See https://git.io/Jf2Fs for full testing details.
- [**] Fix bugs related to push notifications: after receiving a new order push notification, the Reviews tab does not show a badge anymore. The application icon badge number is now cleared by navigating to the Orders tab and/or the Reviews tab, depending on the types of notifications received.
- [*] The discard changes prompt now only appears when navigating from product images screen if any images have been deleted.
- [*] Fix the issue where product details screen cannot be scrolled to the bottom in landscape after keyboard is dismissed (e.g. from editing product title).
- [*] The product name is now shown in the product details navigation bar so that the name is always visible.
- [*] The images pending upload should be visible after editing product images from product details.
- [*] The discard changes prompt does not appear when navigating from product settings detail screens with a text field (slug, purchase note, and menu order) anymore.
- [*] Fix the wrong cell appearance in the order status list.
- [*] The "View product in store" action will be shown only if the product is published.
- [internal] Modified the component used for fetching data from the database. Please watch out for crashes in lists.


4.3
-----
- Products: now the Product details can be edited and saved outside Products tab (e.g. from Order details or Top Performers).
- [internal]: the navigation to the password entry screen has changed and can cause regressions. See https://git.io/JflDW for testing details.
- [internal] Refactored some API calls for fetching a Note, Product, and Product Review. 
- Products: we improved our VoiceOver support in Product Price settings
- In Settings > Experimental Features, a Products switch is now available for turning Products M2 features on and off for simple products (default off for beta testing). Products M2 features: update product images, product settings, viewing and sharing a product.
- The WIP banner on the Products tab is now collapsed by default for more vertical space.
- Dropped iOS 11 support. From now we support iOS 12 and later.
- In Order Details, the Payment card is now shown right after the Products and Refunded Products cards.


4.2
-----
- Products: now tapping anywhere on a product cell where you need to insert data, like in Product Price and Product Shipping settings, you start to edit the text field.
- Products: now the keyboard pop up automatically in Edit Description
- The Processing orders list will now show upcoming (future) orders.
- Improved stats: fixed the incorrect time range on "This Week" tab when loading improved stats on a day when daily saving time changes.
- [internal]: the "send magic link" screen has navigation changes that can cause regressions. See https://git.io/Jfqio for testing details.
- The Orders list is now automatically refreshed when reopening the app. 
- The Orders list is automatically refreshed if a new order (push notification) comes in.
- Orders -> Search: The statuses now shows the total number of orders with that status.


4.1
-----
- Fix an intermittent crash when downloading Orders
- The Photo Library permission alert shouldn't be prompted when opening the readonly product details or edit product for simple products, which is reproducible on iOS 11 or 12 devices. (The permission is only triggered when uploading images in Zendesk support or in debug builds with Products M2 enabled.)
- [internal] Updated the empty search result views for Products and Orders. https://git.io/Jvdap

 
4.0
-----
- Products is now available with limited editing for simple products!
- Fix pulling to refresh on the Processing tab sometimes will not show the up-to-date orders.
- Edit Product > Price Settings: schedule sale is now available even when either the start or end date is not set, and the sale end date can be removed now.
- Improved stats: fixed a crash when loading improved stats on a day when daily saving time changes.
- [internal] Changed the Shipping and Tax classes list loading so that any cached data is shown right away
- [internal] Edit Products M2: added an image upload source for product images - WordPress Media Library.
- [internal] Slightly changed the dependency graph of the database fetching component. Please watch out for data loading regressions.
- [internal] the signup and login Magic Link flows have code changes. See https://git.io/JvyB3 for testing details.
- [internal] the login via Magic Link flows have code changes. See https://git.io/JvyB3 for testing details.
- [internal] the login via Continue with Google flows have code changes that can cause regressions. See https://git.io/Jvyjg for testing details.
- [internal] the signup and login Magic Link flows have code changes. See https://git.io/JvyB3 for testing details.
- [internal] under Edit Products M2 feature flag, there are 4 ways to sort the products on the products tab.
- [internal] the login flow has changes to the 2-factor authentication navigation. See https://git.io/JvdKP for testing details.

3.9
-----
- bugfix: now in the Order List the order status label is no more clipped
- bugfix: now the launch screen is no more stretched
- The Shipping Provider flow, will be called now Shipping Carrier.
- Edit Products: in price settings, the order of currency and price field follows the store currency options under wp-admin > WooCommerce > Settings > General.
- [internal] The signup and login flows have code changes. See https://git.io/Jv1Me for testing details.
 
3.8
-----
- Dashboard stats: any negative revenue (from refunds for example) for a time period are shown now.
- Redesigned Orders List: Processing and All Orders are now shown in front. Filtering was moved to the Search view.
- Fix Reviews sometimes failing to load on some WooCommerce configurations
- Experimental: a Products feature switch is visible in Settings > Experimental Features that shows/hides the Products tab, and allow to edit a product.
 
3.7
-----
- Dashboard: now tapping on a product on "Top Performers" section open the product detail

3.6
-----
- Order Details: see a list of issued refunds inside the order detail screen
- Orders tab: Orders to fulfill badge shows numbers 1-99, and now 99+ for anything over 99. Previously, it was 9+.
- Orders tab: The full total amount is now shown.
- Order Details & Product UI: if a Product name has HTML escape characters, they should be decoded in the app.
- Order Details: if the Order has multiple Products, tapping on any Product should open the same Product now.
- bugfix: the orders badge on tab bar now is correctly refreshed after switching to a store with badge count equal to zero.
- The orders tab now localizes item quantities and the order badge.


3.5
-----
- bugfix: when the app is in the foreground while receiving a push notification, the badge on the Orders tab and Reviews tab should be updated correctly based on the type of the notification.
- bugfix: after logging out and in, the Product list should be loaded to the correct store instead of being empty.
- bugfix: in Contact Support, a message should always be sent successfully now.

3.4
-----
- bugfix: on the Order Details screen, the product quantity title in the 2-column header view aligns to the right now
- bugfix: tapping on a new Order push notification, it used to go to the Reviews tab. Now it should go to the new Order screen
- bugfix: on the Products tab, if tapping on a Product and then switching stores, the old Product details used to remain on the Products tab. Now the Product list is always shown on the Products tab after switching stores.
- Dark mode: colors are updated up to design for the navigation bar, tab bar, Fulfill Order > add tracking icon, Review Details > product link icon.
- bugfix/enhancement: on the Products tab, if there are no Products the "Work In Progress" banner is shown with an image placeholder below now.
- bugfix: the deleted Product Variations should not show up after syncing anymore.
- bugfix: now the shipping address in the Order Detail is hidden if the order contains only virtual products
- bugfix: when logged out, Contact Support should be enabled now after typing a valid email address with an email keyboard type.

3.3
-----
- bugfix: add some padding to an order item image in the Fulfillment view, when no SKU exists
- bugfix: View Billing Information > Contact Details: the email button wouldn't do anything if you don't have an email account configured in the Mail app. Now an option to copy the email address is presented instead of doing nothing.
- bugfix: Fulfill Order screen now displays full customer provided note, instead of cutting it to a single line.
- bugfix: Fixed clipped content on section headings with larger font sizes
- bugfix: Fixed footer overlapping the last row in Settings > About with larger font sizes
- bugfix: the Orders badge on tab bar now is correctly refreshed after switching stores
 
3.2.1
-----
- bugfix: the order detail status and "Begin fulfillment" button now are correctly updated when the order status changes
- bugfix: after adding a new order note, now it appear correctly inside the order detail

3.2
-----
- Experimental: a Products feature switch is visible in Settings > Experimental Features that shows/hides the Products tab with a Work In Progress banner at the top.
- Experimental: if a Product has variations, the variants info are shown on the Product Details that navigates to a list of variations with each price or visibility shown.
- Enhancement: Support for dark mode
- bugfix: Settings no longer convert to partial dark mode.
- Experimental: Support the latest wc-admin plugin release, v0.23.0 and up
 
3.1
-----
- The order detail view now includes the shipping method of the order.
- Enhancement: The Reviews tab now presents all the Product Reviews
- Updated appearance of Order Details - temporarily disabling dark mode.
- bugfix: fixed UI appearance on cells of Order List when tapping with dark mode enabled.
- bugfix: Reviews no longer convert to partial dark mode. Dark mode coming soon!
- bugfix: Order Details now has the right space between cells.
- bugfix: update the new stats endpoint for WC Admin plugin version 0.22+, and notify the user about the minimum plugin version when they cannot see the new stats. It'd be great to also mention this in the App Store release notes: the new stats UI now requires WC Admin plugin version 0.22+.

3.0
-----
- bugfix: for sites with empty site time zone in the API (usually with UTC specified in wp-admin settings) and when the site time zone is not GMT+0, the stats v4 data no longer has the wrong boundaries (example in #1357).
- bugfix: fixed a UI appearance problem on mail composer on iOS 13.
 
2.9
-----
- bugfix: the badge "9+" on the Orders tab doesn't overlap with the tab label on iPhone SE/8 landscape now, and polished based on design spec.
- bugfix: the Top Performers in the new stats page should not have a dark header bar when launching the app in Dark mode.
- Enhancement: preselect current Order status when editing the status with a list of order statuses.
- bugfix: on Orders tab, the order status filter now stays after changing an Order status.
 
2.8
-----
 
2.7
-----
- Enhancement: Enhancements to the Order Details screen, adding more customer information.
- bugfix: the App Logs shouldn't be editable, only copy / paste.
- bugfix: Reviews were not localized.
- bugfix: On log in, some users would see the Continue button but be unable to Continue, due to errors with the account. A new "Try another account" button has been added as an option.
- bugfix: Product Details page was displaying the Price in the wrong currency.
- Enhancement: removed the "New Orders" card from the My store tab, now that the Orders tab displays the same information.
- Added brand new stats page for user with the WooCommerce Admin plugin and provided an option for users to opt in or out directly from the Settings page.
- bugfix: Order Details: icon on "Details" cell for fulfilled order can be wrong.
 
2.6
-----
- bugfix: 9+ orders in the orders badge text is now easier to read
- bugfix: Keep those sign-in bugs coming! We tracked down and fixed a `Log in with Jetpack` issue, where users with a Byte Order Mark in their `wp-config.php` file were returning error responses during API requests. These users would see their store listed in the sign-in screen, but were unable to tap the Continue button.
- bugfix: prevents a potential edge case where the login screen could be dismissed in a future version of iOS.
- bugfix: While tuning up the behind-the-scenes for Order Detail screens, we accidentally lost the ability to automatically download any missing product images. Product image downloads restored!

2.5
-----
- bugfix: on certain devices, pulling down to refresh on Order Details screen used to result in weird UI with misplaced labels. Should be fixed in this release.
- Enhancement: Display a badge in the bottom tab, overlapping the Orders icon, to indicate the number of orders processing.
- Enhancement: The Notifications tab has been replaced by Reviews 

2.4
-----
- New feature: in Order Details > Shipment Tracking, a new action is added to the "more" action menu for copying tracking number.
- Enhancement: updated the footer in Settings to inform users that we're hiring.
- bugfix & improvement: when Jetpack site stats module is turned off or when user has no permission to view site stats, the generic error toast is not shown to the user anymore. Additionally, the visitors stats UI is shown/hidden when the Jetpack module is activated/deactivated respectively.

2.3
-----
- Improvement: improved Dynamic Type support in the body of the notification in the Notifications tab.

2.2
-----
- improvement: opting out of Tracks syncs with WordPress.com
 
2.1
-----
- improvement: improved support for RTL languages in the Dashboard
- enhancement: You can now view product images on orders. Tapping on Products in Orders will present a view-only version of the Product's Details.
 
2.0
-----
- bugfix: dates in the Order Details screen are now localised.
- improvement: improved support for larger font sizes in the login screen
 
1.9
-----
- bugfix: fixes "Unable to load content" error message when attempting to get Top Performers content.
- new feature: You can now manually add shipment tracking to an Order. This feature is for users who have the [Shipment Tracking plugin](https://woocommerce.com/products/shipment-tracking) installed.
- bugfix: fixes Store Picker: some users are unable to continue after logging in.
- bugfix: fixes a crash when the network connection is slow
 
1.8
-----

1.7.1
-----
- Fixed a bug where Order List did not load for some users.
- update: this app supports iOS 12.0 and up.
- improvement: improved support for large text sizes.
- bugfix: fixes Order List not loading for some users.
- bugfix: fixes "Unable to load content" error message when attempting to get Top Performers content.
 
1.7
-----
- improvement: you can now log in using a site address.

1.6
-----
- improvement: Tracking numbers can now be copied to the pasteboard from the order details screen.

1.5
-----
- bugfix: Sometimes Settings would style all the options like "Log Out". No longer happens now.
- bugfix: order status refreshes upon pull-to-refresh in Order Details
- bugfix: payment status label background color showing up beyond rounded border
- improvement: change top performers text from "Total Product Order" to "Total orders" for clarity
- bugfix: fixed an issue on the order details screen where the shipment tracking dates were incorrect

1.4
-----
- bugfix: fix a crash happening on log out
- new feature: Add shipment tracking to Order Details screen
- improvement: The store switcher now allows you to go back to the previous screen without logging you out
- improvement: Custom order status labels are now supported! Instead of just displaying the order status slug and capitalizing the slug, the custom order status label will now be fetched from the server and properly displayed.
- improvement: Filtering by custom order status now supported!
- new feature: You can now manually change the status of an order on the order details screen
- bugfix: correctly flips chevron on Dashboard > New Orders, to support RTL languages.
- bugfix: fixed an issue on the order details screen where the shipment tracking dates were incorrect

1.3
-----
- bugfix: Allows for decimal quantities which some extensions have
- new feature: quick site select. Navigate to Settings > select row with store website.
- improvement: Updated the colors of the bars in the charts for better readability
- improvement: Present an error message with an option to retry when adding a note to an order fails
- improvement: Present an error message with an option to retry when fulfilling an order fails
- bugfix: Log out of the current account right after selecting "Try another account" in store picker
- improvement: Use the store name for the title of the view in "My store" tab
- improvement: Add an alert to let the user know about our new store switcher
- improvement: Display Address in Order Details screen unless every field is empty<|MERGE_RESOLUTION|>--- conflicted
+++ resolved
@@ -15,11 +15,8 @@
 - [*] fix: product is now read-only when opened from the order details. [https://github.com/woocommerce/woocommerce-ios/pull/3491]
 - [*] fix: pull to refresh on the order status picker screen does not resets anymore the current selection. [https://github.com/woocommerce/woocommerce-ios/pull/3493]
 - [*] When adding or editing a link (e.g. in a product description) link settings are now presented as a popover on iPad. [https://github.com/woocommerce/woocommerce-ios/pull/3492]
-<<<<<<< HEAD
 - [*] fix: the glitch when launching the app in logged out state or after tapping "Try another account" in store picker is now gone. [https://github.com/woocommerce/woocommerce-ios/pull/3498]
-=======
 - [*] Minor enhancements: in product editing form > product reviews list, the rows don't show highlighted state on tap anymore since they are not actionable. Same for the number of upsell and cross-sell products in product editing form > linked products. [https://github.com/woocommerce/woocommerce-ios/pull/3502]
->>>>>>> 1cae0e70
 
 
 5.8
