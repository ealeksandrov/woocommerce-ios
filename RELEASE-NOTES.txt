--- conflicted
+++ resolved
@@ -1,13 +1,8 @@
 3.1
 -----
-<<<<<<< HEAD
+- Enhancement: The Reviews tab now presents all the Product Reviews
 - bugfix: now Order Detail should not have some dark cells when launching the app in Dark mode.
 
-=======
-- Enhancement: The Reviews tab now presents all the Product Reviews
-
- 
->>>>>>> 50e2ba56
 3.0
 -----
 - bugfix: for sites with empty site time zone in the API (usually with UTC specified in wp-admin settings) and when the site time zone is not GMT+0, the stats v4 data no longer has the wrong boundaries (example in #1357).
