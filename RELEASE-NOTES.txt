--- conflicted
+++ resolved
@@ -1,13 +1,10 @@
 4.0
 -----
-<<<<<<< HEAD
 - [internal] the signup and login Magic Link flows have code changes. See https://git.io/JvyB3 for testing details.
 
  
-=======
 - Fix pulling to refresh on the Processing tab sometimes will not show the up-to-date orders.
 
->>>>>>> f6e404ab
 3.9
 -----
 - bugfix: now in the Order List the order status label is no more clipped
