3.1
-----
- Enhancement: The Reviews tab now presents all the Product Reviews
- bugfix: fixed UI appearance on cells of Order List when tappen with dark mode enabled.
<<<<<<< HEAD
- Updated appearance of Order Details - temporarily disabling dark mode.
=======
- bugfix: Reviews no longer convert to partial dark mode. Dark mode coming soon!
>>>>>>> be8630ef

3.0
-----
- bugfix: for sites with empty site time zone in the API (usually with UTC specified in wp-admin settings) and when the site time zone is not GMT+0, the stats v4 data no longer has the wrong boundaries (example in #1357).
- bugfix: fixed a UI appearance problem on mail composer on iOS 13.
 
2.9
-----
- bugfix: the badge "9+" on the Orders tab doesn't overlap with the tab label on iPhone SE/8 landscape now, and polished based on design spec.
- bugfix: the Top Performers in the new stats page should not have a dark header bar when launching the app in Dark mode.
- Enhancement: preselect current Order status when editing the status with a list of order statuses.
- bugfix: on Orders tab, the order status filter now stays after changing an Order status.
 
2.8
-----
 
2.7
-----
- Enhancement: Enhancements to the Order Details screen, adding more customer information.
- bugfix: the App Logs shouldn't be editable, only copy / paste.
- bugfix: Reviews were not localized.
- bugfix: On log in, some users would see the Continue button but be unable to Continue, due to errors with the account. A new "Try another account" button has been added as an option.
- bugfix: Product Details page was displaying the Price in the wrong currency.
- Enhancement: removed the "New Orders" card from the My store tab, now that the Orders tab displays the same information.
- Added brand new stats page for user with the WooCommerce Admin plugin and provided an option for users to opt in or out directly from the Settings page.
- bugfix: Order Details: icon on "Details" cell for fulfilled order can be wrong.
 
2.6
-----
- bugfix: 9+ orders in the orders badge text is now easier to read
- bugfix: Keep those sign-in bugs coming! We tracked down and fixed a `Log in with Jetpack` issue, where users with a Byte Order Mark in their `wp-config.php` file were returning error responses during API requests. These users would see their store listed in the sign-in screen, but were unable to tap the Continue button.
- bugfix: prevents a potential edge case where the login screen could be dismissed in a future version of iOS.
- bugfix: While tuning up the behind-the-scenes for Order Detail screens, we accidentally lost the ability to automatically download any missing product images. Product image downloads restored!

2.5
-----
- bugfix: on certain devices, pulling down to refresh on Order Details screen used to result in weird UI with misplaced labels. Should be fixed in this release.
- Enhancement: Display a badge in the bottom tab, overlapping the Orders icon, to indicate the number of orders processing.
- Enhancement: The Notifications tab has been replaced by Reviews 

2.4
-----
- New feature: in Order Details > Shipment Tracking, a new action is added to the "more" action menu for copying tracking number.
- Enhancement: updated the footer in Settings to inform users that we're hiring.
- bugfix & improvement: when Jetpack site stats module is turned off or when user has no permission to view site stats, the generic error toast is not shown to the user anymore. Additionally, the visitors stats UI is shown/hidden when the Jetpack module is activated/deactivated respectively.

2.3
-----
- Improvement: improved Dynamic Type support in the body of the notification in the Notifications tab.

2.2
-----
- improvement: opting out of Tracks syncs with WordPress.com
 
2.1
-----
- improvement: improved support for RTL languages in the Dashboard
- enhancement: You can now view product images on orders. Tapping on Products in Orders will present a view-only version of the Product's Details.
 
2.0
-----
- bugfix: dates in the Order Details screen are now localised.
- improvement: improved support for larger font sizes in the login screen
 
1.9
-----
- bugfix: fixes "Unable to load content" error message when attempting to get Top Performers content.
- new feature: You can now manually add shipment tracking to an Order. This feature is for users who have the [Shipment Tracking plugin](https://woocommerce.com/products/shipment-tracking) installed.
- bugfix: fixes Store Picker: some users are unable to continue after logging in.
- bugfix: fixes a crash when the network connection is slow
 
1.8
-----

1.7.1
-----
- Fixed a bug where Order List did not load for some users.
- update: this app supports iOS 12.0 and up.
- improvement: improved support for large text sizes.
- bugfix: fixes Order List not loading for some users.
- bugfix: fixes "Unable to load content" error message when attempting to get Top Performers content.
 
1.7
-----
- improvement: you can now log in using a site address.

1.6
-----
- improvement: Tracking numbers can now be copied to the pasteboard from the order details screen.

1.5
-----
- bugfix: Sometimes Settings would style all the options like "Log Out". No longer happens now.
- bugfix: order status refreshes upon pull-to-refresh in Order Details
- bugfix: payment status label background color showing up beyond rounded border
- improvement: change top performers text from "Total Product Order" to "Total orders" for clarity
- bugfix: fixed an issue on the order details screen where the shipment tracking dates were incorrect

1.4
-----
- bugfix: fix a crash happening on log out
- new feature: Add shipment tracking to Order Details screen
- improvement: The store switcher now allows you to go back to the previous screen without logging you out
- improvement: Custom order status labels are now supported! Instead of just displaying the order status slug and capitalizing the slug, the custom order status label will now be fetched from the server and properly displayed.
- improvement: Filtering by custom order status now supported!
- new feature: You can now manually change the status of an order on the order details screen
- bugfix: correctly flips chevron on Dashboard > New Orders, to support RTL languages.
- bugfix: fixed an issue on the order details screen where the shipment tracking dates were incorrect

1.3
-----
- bugfix: Allows for decimal quantities which some extensions have
- new feature: quick site select. Navigate to Settings > select row with store website.
- improvement: Updated the colors of the bars in the charts for better readability
- improvement: Present an error message with an option to retry when adding a note to an order fails
- improvement: Present an error message with an option to retry when fulfilling an order fails
- bugfix: Log out of the current account right after selecting "Try another account" in store picker
- improvement: Use the store name for the title of the view in "My store" tab
- improvement: Add an alert to let the user know about our new store switcher
- improvement: Display Address in Order Details screen unless every field is empty<|MERGE_RESOLUTION|>--- conflicted
+++ resolved
@@ -1,12 +1,9 @@
 3.1
 -----
 - Enhancement: The Reviews tab now presents all the Product Reviews
+- Updated appearance of Order Details - temporarily disabling dark mode.
 - bugfix: fixed UI appearance on cells of Order List when tappen with dark mode enabled.
-<<<<<<< HEAD
-- Updated appearance of Order Details - temporarily disabling dark mode.
-=======
 - bugfix: Reviews no longer convert to partial dark mode. Dark mode coming soon!
->>>>>>> be8630ef
 
 3.0
 -----
