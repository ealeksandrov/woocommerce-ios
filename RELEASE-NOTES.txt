2.5
-----
- bugfix: on certain devices, pulling down to refresh on Order Details screen used to result in weird UI with misplaced labels. Should be fixed in this release.
<<<<<<< HEAD
- Enhancement: Display a badge in the bottom tab, overlapping the Orders icon, to indicate the number of orders processing.
=======
- Enhancement: The Notifications tab has been replaced by Reviews 
>>>>>>> 3edd0707

2.4
-----
- New feature: in Order Details > Shipment Tracking, a new action is added to the "more" action menu for copying tracking number.
- Enhancement: updated the footer in Settings to inform users that we're hiring.
- bugfix & improvement: when Jetpack site stats module is turned off or when user has no permission to view site stats, the generic error toast is not shown to the user anymore. Additionally, the visitors stats UI is shown/hidden when the Jetpack module is activated/deactivated respectively.

2.3
-----
- Improvement: improved Dynamic Type support in the body of the notification in the Notifications tab.

2.2
-----
- improvement: opting out of Tracks syncs with WordPress.com
 
2.1
-----
- improvement: improved support for RTL languages in the Dashboard
- enhancement: You can now view product images on orders. Tapping on Products in Orders will present a view-only version of the Product's Details.
 
2.0
-----
- bugfix: dates in the Order Details screen are now localised.
- improvement: improved support for larger font sizes in the login screen
 
1.9
-----
- bugfix: fixes "Unable to load content" error message when attempting to get Top Performers content.
- new feature: You can now manually add shipment tracking to an Order. This feature is for users who have the [Shipment Tracking plugin](https://woocommerce.com/products/shipment-tracking) installed.
- bugfix: fixes Store Picker: some users are unable to continue after logging in.
- bugfix: fixes a crash when the network connection is slow
 
1.8
-----

1.7.1
-----
- Fixed a bug where Order List did not load for some users.
- update: this app supports iOS 12.0 and up.
- improvement: improved support for large text sizes.
- bugfix: fixes Order List not loading for some users.
- bugfix: fixes "Unable to load content" error message when attempting to get Top Performers content.
 
1.7
-----
- improvement: you can now log in using a site address.

1.6
-----
- improvement: Tracking numbers can now be copied to the pasteboard from the order details screen.

1.5
-----
- bugfix: Sometimes Settings would style all the options like "Log Out". No longer happens now.
- bugfix: order status refreshes upon pull-to-refresh in Order Details
- bugfix: payment status label background color showing up beyond rounded border
- improvement: change top performers text from "Total Product Order" to "Total orders" for clarity
- bugfix: fixed an issue on the order details screen where the shipment tracking dates were incorrect

1.4
-----
- bugfix: fix a crash happening on log out
- new feature: Add shipment tracking to Order Details screen
- improvement: The store switcher now allows you to go back to the previous screen without logging you out
- improvement: Custom order status labels are now supported! Instead of just displaying the order status slug and capitalizing the slug, the custom order status label will now be fetched from the server and properly displayed.
- improvement: Filtering by custom order status now supported!
- new feature: You can now manually change the status of an order on the order details screen
- bugfix: correctly flips chevron on Dashboard > New Orders, to support RTL languages.
- bugfix: fixed an issue on the order details screen where the shipment tracking dates were incorrect

1.3
-----
- bugfix: Allows for decimal quantities which some extensions have
- new feature: quick site select. Navigate to Settings > select row with store website.
- improvement: Updated the colors of the bars in the charts for better readability
- improvement: Present an error message with an option to retry when adding a note to an order fails
- improvement: Present an error message with an option to retry when fulfilling an order fails
- bugfix: Log out of the current account right after selecting "Try another account" in store picker
- improvement: Use the store name for the title of the view in "My store" tab
- improvement: Add an alert to let the user know about our new store switcher
- improvement: Display Address in Order Details screen unless every field is empty<|MERGE_RESOLUTION|>--- conflicted
+++ resolved
@@ -1,11 +1,8 @@
 2.5
 -----
 - bugfix: on certain devices, pulling down to refresh on Order Details screen used to result in weird UI with misplaced labels. Should be fixed in this release.
-<<<<<<< HEAD
 - Enhancement: Display a badge in the bottom tab, overlapping the Orders icon, to indicate the number of orders processing.
-=======
 - Enhancement: The Notifications tab has been replaced by Reviews 
->>>>>>> 3edd0707
 
 2.4
 -----
