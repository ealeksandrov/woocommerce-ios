inhibit_all_warnings!
use_frameworks!

platform :ios, '11.0'
workspace 'WooCommerce.xcworkspace'

plugin 'cocoapods-repo-update'

# Main Target!
# ============
#
target 'WooCommerce' do
  project 'WooCommerce/WooCommerce.xcodeproj'


  # Automattic Libraries
  # ====================
  #

  # Use the latest bugfix for coretelephony
  #pod 'Automattic-Tracks-iOS', :git => 'https://github.com/Automattic/Automattic-Tracks-iOS.git', :tag => '0.2.4-beta.1'
  pod 'Automattic-Tracks-iOS', '0.3.3'

  pod 'Gridicons', '~> 0.18'
  
  # allow pod to pick up beta versions, such as 1.1.7-beta.1
<<<<<<< HEAD
  pod 'WordPressAuthenticator', :git => 'https://github.com/wordpress-mobile/WordPressAuthenticator-iOS.git', :branch => 'task/wc-support-site-url-login'
  #pod 'WordPressAuthenticator', '~> 1.2.0-beta.1'
=======
  #pod 'WordPressAuthenticator', '~> 1.1-beta'
  pod 'WordPressAuthenticator', '~> 1.2.1'
>>>>>>> 3db1daca

  pod 'WordPressShared', '~> 1.1'
  pod 'WordPressUI', '~> 1.2'


  # External Libraries
  # ==================
  #
  pod 'Alamofire', '~> 4.7'
  pod 'Crashlytics', '~> 3.10'
  pod 'KeychainAccess', '~> 3.1'
  pod 'CocoaLumberjack', '~> 3.4'
  pod 'CocoaLumberjack/Swift', '~> 3.4'
  pod 'XLPagerTabStrip', '~> 8.1'
  pod 'Charts', '~> 3.2'
  pod 'ZendeskSDK', '~> 2.2'

  # Unit Tests
  # ==========
  #
  target 'WooCommerceTests' do
    inherit! :search_paths
  end

end



# Yosemite Layer:
# ===============
#
target 'Yosemite' do
  project 'Yosemite/Yosemite.xcodeproj'

  # External Libraries
  # ==================
  #
  pod 'Alamofire', '~> 4.7'
  pod 'CocoaLumberjack', '~> 3.4'
  pod 'CocoaLumberjack/Swift', '~> 3.4'

  # Unit Tests
  # ==========
  #
  target 'YosemiteTests' do
    inherit! :search_paths
  end

end



# Networking Layer:
# =================
#
target 'Networking' do
  project 'Networking/Networking.xcodeproj'


  # External Libraries
  # ==================
  #
  pod 'Alamofire', '~> 4.7'
  pod 'CocoaLumberjack', '~> 3.4'
  pod 'CocoaLumberjack/Swift', '~> 3.4'


  # Unit Tests
  # ==========
  #
  target 'NetworkingTests' do
    inherit! :search_paths
  end
end


# Storage Layer:
# ==============
#
target 'Storage' do
  project 'Storage/Storage.xcodeproj'

  # External Libraries
  # ==================
  #
  pod 'CocoaLumberjack', '~> 3.4'
  pod 'CocoaLumberjack/Swift', '~> 3.4'


  # Unit Tests
  # ==========
  #
  target 'StorageTests' do
    inherit! :search_paths
  end
end



# Workarounds:
# ============
#
post_install do |installer|

  # Workaround: Drop 32 Bit Architectures
  # =====================================
  #
  installer.pods_project.build_configuration_list.build_configurations.each do |configuration|
    configuration.build_settings['VALID_ARCHS'] = '$(ARCHS_STANDARD_64_BIT)'
  end
end<|MERGE_RESOLUTION|>--- conflicted
+++ resolved
@@ -24,13 +24,8 @@
   pod 'Gridicons', '~> 0.18'
   
   # allow pod to pick up beta versions, such as 1.1.7-beta.1
-<<<<<<< HEAD
   pod 'WordPressAuthenticator', :git => 'https://github.com/wordpress-mobile/WordPressAuthenticator-iOS.git', :branch => 'task/wc-support-site-url-login'
   #pod 'WordPressAuthenticator', '~> 1.2.0-beta.1'
-=======
-  #pod 'WordPressAuthenticator', '~> 1.1-beta'
-  pod 'WordPressAuthenticator', '~> 1.2.1'
->>>>>>> 3db1daca
 
   pod 'WordPressShared', '~> 1.1'
   pod 'WordPressUI', '~> 1.2'
