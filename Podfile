source 'https://cdn.cocoapods.org/'

unless ['BUNDLE_BIN_PATH', 'BUNDLE_GEMFILE'].any? { |k| ENV.key?(k) }
  raise 'Please run CocoaPods via `bundle exec`'
end

inhibit_all_warnings!
use_frameworks! # Defaulting to use_frameworks! See pre_install hook below for static linking.
use_modular_headers!

app_ios_deployment_target = Gem::Version.new('13.0')

platform :ios, app_ios_deployment_target.version
workspace 'WooCommerce.xcworkspace'

## Pods shared between all the targets
## ===================================
##
def aztec
  pod 'WordPress-Editor-iOS', '~> 1.11.0'
end

# Main Target!
# ============
#
target 'WooCommerce' do
  project 'WooCommerce/WooCommerce.xcodeproj'


  # Automattic Libraries
  # ====================
  #

  # Use the latest bugfix for coretelephony
  #pod 'Automattic-Tracks-iOS', :git => 'https://github.com/Automattic/Automattic-Tracks-iOS.git', :branch => 'add/application-state-tag'
  pod 'Automattic-Tracks-iOS', '~> 0.6.0'

  pod 'Gridicons', '~> 1.0'

  # To allow pod to pick up beta versions use -beta. E.g., 1.1.7-beta.1
<<<<<<< HEAD
  # pod 'WordPressAuthenticator', '~> 1.32.0'
=======
  pod 'WordPressAuthenticator', '~> 1.33.0-beta.3'
>>>>>>> 396638b7
  # pod 'WordPressAuthenticator', :git => 'https://github.com/wordpress-mobile/WordPressAuthenticator-iOS.git', :commit => ''
  pod 'WordPressAuthenticator', :git => 'https://github.com/wordpress-mobile/WordPressAuthenticator-iOS.git', :branch => 'issue/551-magic-link'
  # pod 'WordPressAuthenticator', :path => '../WordPressAuthenticator-iOS'

  pod 'WordPressShared', '~> 1.12'

  pod 'WordPressUI', '~> 1.7.2'
  # pod 'WordPressUI', :git => 'https://github.com/wordpress-mobile/WordPressUI-iOS.git', :branch => ''

  aztec

  pod 'WPMediaPicker', '~> 1.7.1'

  # External Libraries
  # ==================
  #
  pod 'Alamofire', '~> 4.8'
  pod 'KeychainAccess', '~> 3.2'
  pod 'CocoaLumberjack', '~> 3.5'
  pod 'CocoaLumberjack/Swift', '~> 3.5'
  pod 'XLPagerTabStrip', '~> 9.0'
  pod 'Charts', '~> 3.6.0'
  pod 'ZendeskSupportSDK', '~> 5.0'
  pod 'Kingfisher', '~> 5.11.0'
  pod 'Wormholy', '~> 1.6.4', :configurations => ['Debug']

  # Unit Tests
  # ==========
  #
  target 'WooCommerceTests' do
    inherit! :search_paths
  end

end

# Yosemite Layer:
# ===============
#
def yosemite_pods
  pod 'Alamofire', '~> 4.8'
  pod 'CocoaLumberjack', '~> 3.5'
  pod 'CocoaLumberjack/Swift', '~> 3.5'

  aztec
end

# Yosemite Target:
# ================
#
target 'Yosemite' do
  project 'Yosemite/Yosemite.xcodeproj'
  yosemite_pods
end

# Unit Tests
# ==========
#
target 'YosemiteTests' do
  project 'Yosemite/Yosemite.xcodeproj'
  yosemite_pods
end

# Networking Layer:
# =================
#
def networking_pods
  pod 'Alamofire', '~> 4.8'
  pod 'CocoaLumberjack', '~> 3.5'
  pod 'CocoaLumberjack/Swift', '~> 3.5'

  pod 'Sourcery', '~> 0.18', :configuration => 'Debug'

  # Used for HTML parsing
  aztec
end

# Networking Target:
# ==================
#
target 'Networking' do
  project 'Networking/Networking.xcodeproj'
  networking_pods
end

# Unit Tests
# ==========
#
target 'NetworkingTests' do
  project 'Networking/Networking.xcodeproj'
  networking_pods
end


# Storage Layer:
# ==============
#
def storage_pods
  pod 'CocoaLumberjack', '~> 3.5'
  pod 'CocoaLumberjack/Swift', '~> 3.5'
end

# Storage Target:
# ===============
#
target 'Storage' do
  project 'Storage/Storage.xcodeproj'
  storage_pods
end

# Unit Tests
# ==========
#
target 'StorageTests' do
  project 'Storage/Storage.xcodeproj'
  storage_pods
end

# Workarounds:
# ============
#

# Static Frameworks:
# ============
#
# Make all pods that are not shared across multiple targets into static frameworks by overriding the static_framework? function to return true
# Linking the shared frameworks statically would lead to duplicate symbols
# A future version of CocoaPods may make this easier to do. See https://github.com/CocoaPods/CocoaPods/issues/7428
shared_targets = ['Storage', 'Networking', 'Yosemite']
# Statically linking Sentry results in a conflict with `NSDictionary.objectAtKeyPath`, but dynamically
# linking it resolves this.
dynamic_pods = ['Sentry']
pre_install do |installer|
  static = []
  dynamic = []
  installer.pod_targets.each do |pod|
    # If this pod is a dependency of one of our shared targets or its explicitly excluded, it must be linked dynamically
    if pod.target_definitions.any? { |t| shared_targets.include? t.name } || dynamic_pods.include?(pod.name)
      dynamic << pod
      next
    end
    static << pod
    def pod.static_framework?;
      true
    end
  end

  puts "Installing #{static.count} pods as static frameworks"
  puts "Installing #{dynamic.count} pods as dynamic frameworks"

  # Force CocoaLumberjack Swift version
  installer.analysis_result.specifications.each do |s|
    if s.name == 'CocoaLumberjack'
      s.swift_version = '5.0'
    end
  end
end

post_install do |installer|

  # Workaround: Drop 32 Bit Architectures
  # =====================================
  #
  installer.pods_project.build_configuration_list.build_configurations.each do |configuration|
    configuration.build_settings['VALID_ARCHS'] = '$(ARCHS_STANDARD_64_BIT)'
  end

  # Let Pods targets inherit deployment target from the app
  # This solution is suggested here: https://github.com/CocoaPods/CocoaPods/issues/4859
  # =====================================
  #
  installer.pods_project.targets.each do |target|
      target.build_configurations.each do |configuration|
         pod_ios_deployment_target = Gem::Version.new(configuration.build_settings['IPHONEOS_DEPLOYMENT_TARGET'])
         configuration.build_settings.delete 'IPHONEOS_DEPLOYMENT_TARGET' if pod_ios_deployment_target <= app_ios_deployment_target
      end
  end
end
<|MERGE_RESOLUTION|>--- conflicted
+++ resolved
@@ -38,11 +38,7 @@
   pod 'Gridicons', '~> 1.0'
 
   # To allow pod to pick up beta versions use -beta. E.g., 1.1.7-beta.1
-<<<<<<< HEAD
-  # pod 'WordPressAuthenticator', '~> 1.32.0'
-=======
-  pod 'WordPressAuthenticator', '~> 1.33.0-beta.3'
->>>>>>> 396638b7
+  # pod 'WordPressAuthenticator', '~> 1.33.0-beta.3'
   # pod 'WordPressAuthenticator', :git => 'https://github.com/wordpress-mobile/WordPressAuthenticator-iOS.git', :commit => ''
   pod 'WordPressAuthenticator', :git => 'https://github.com/wordpress-mobile/WordPressAuthenticator-iOS.git', :branch => 'issue/551-magic-link'
   # pod 'WordPressAuthenticator', :path => '../WordPressAuthenticator-iOS'
