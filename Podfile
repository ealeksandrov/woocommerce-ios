source 'https://cdn.cocoapods.org/'

unless ['BUNDLE_BIN_PATH', 'BUNDLE_GEMFILE'].any? { |k| ENV.key?(k) }
  raise 'Please run CocoaPods via `bundle exec`'
end

inhibit_all_warnings!
use_frameworks! # Defaulting to use_frameworks! See pre_install hook below for static linking.
use_modular_headers!

platform :ios, '12.0'
workspace 'WooCommerce.xcworkspace'

## Pods shared between all the targets
## ===================================
##
def aztec
  pod 'WordPress-Editor-iOS', '~> 1.11.0'
end

# Main Target!
# ============
#
target 'WooCommerce' do
  project 'WooCommerce/WooCommerce.xcodeproj'


  # Automattic Libraries
  # ====================
  #

  # Use the latest bugfix for coretelephony
  #pod 'Automattic-Tracks-iOS', :git => 'https://github.com/Automattic/Automattic-Tracks-iOS.git', :branch => 'add/application-state-tag'
  pod 'Automattic-Tracks-iOS', '~> 0.6.0'

  pod 'Gridicons', '~> 1.0'

  # To allow pod to pick up beta versions use -beta. E.g., 1.1.7-beta.1
  pod 'WordPressAuthenticator', '~> 1.28.0-beta'
  # pod 'WordPressAuthenticator', :git => 'https://github.com/wordpress-mobile/WordPressAuthenticator-iOS.git', :commit => ''
  # pod 'WordPressAuthenticator', :git => 'https://github.com/wordpress-mobile/WordPressAuthenticator-iOS.git', :branch => ''
  # pod 'WordPressAuthenticator', :path => '../WordPressAuthenticator-iOS'

  pod 'WordPressShared', '~> 1.12'

<<<<<<< HEAD
#  pod 'WordPressUI', '~> 1.7.0'
  pod 'WordPressUI', :path => '../WordPressUI-iOS'
=======
  pod 'WordPressUI', '~> 1.7.2'
  # pod 'WordPressUI', :git => 'https://github.com/wordpress-mobile/WordPressUI-iOS.git', :branch => ''
>>>>>>> 62757c4e

  aztec

  pod 'WPMediaPicker', '~> 1.7.1'

  # External Libraries
  # ==================
  #
  pod 'Alamofire', '~> 4.8'
  pod 'KeychainAccess', '~> 3.2'
  pod 'CocoaLumberjack', '~> 3.5'
  pod 'CocoaLumberjack/Swift', '~> 3.5'
  pod 'XLPagerTabStrip', '~> 9.0'
  pod 'Charts', '~> 3.6.0'
  pod 'ZendeskSupportSDK', '~> 5.0'
  pod 'Kingfisher', '~> 5.11.0'
  pod 'Wormholy', '~> 1.6.2', :configurations => ['Debug']

  # Unit Tests
  # ==========
  #
  target 'WooCommerceTests' do
    inherit! :search_paths
  end

end

# Yosemite Layer:
# ===============
#
def yosemite_pods
  pod 'Alamofire', '~> 4.8'
  pod 'CocoaLumberjack', '~> 3.5'
  pod 'CocoaLumberjack/Swift', '~> 3.5'

  aztec
end

# Yosemite Target:
# ================
#
target 'Yosemite' do
  project 'Yosemite/Yosemite.xcodeproj'
  yosemite_pods
end

# Unit Tests
# ==========
#
target 'YosemiteTests' do
  project 'Yosemite/Yosemite.xcodeproj'
  yosemite_pods
end

# Networking Layer:
# =================
#
def networking_pods
  pod 'Alamofire', '~> 4.8'
  pod 'CocoaLumberjack', '~> 3.5'
  pod 'CocoaLumberjack/Swift', '~> 3.5'

  pod 'Sourcery', '~> 0.18', :configuration => 'Debug'

  # Used for HTML parsing
  aztec
end

# Networking Target:
# ==================
#
target 'Networking' do
  project 'Networking/Networking.xcodeproj'
  networking_pods
end

# Unit Tests
# ==========
#
target 'NetworkingTests' do
  project 'Networking/Networking.xcodeproj'
  networking_pods
end


# Storage Layer:
# ==============
#
def storage_pods
  pod 'CocoaLumberjack', '~> 3.5'
  pod 'CocoaLumberjack/Swift', '~> 3.5'
end

# Storage Target:
# ===============
#
target 'Storage' do
  project 'Storage/Storage.xcodeproj'
  storage_pods
end

# Unit Tests
# ==========
#
target 'StorageTests' do
  project 'Storage/Storage.xcodeproj'
  storage_pods
end

# Workarounds:
# ============
#

# Static Frameworks:
# ============
#
# Make all pods that are not shared across multiple targets into static frameworks by overriding the static_framework? function to return true
# Linking the shared frameworks statically would lead to duplicate symbols
# A future version of CocoaPods may make this easier to do. See https://github.com/CocoaPods/CocoaPods/issues/7428
shared_targets = ['Storage', 'Networking', 'Yosemite']
# Statically linking Sentry results in a conflict with `NSDictionary.objectAtKeyPath`, but dynamically
# linking it resolves this.
dynamic_pods = ['Sentry']
pre_install do |installer|
  static = []
  dynamic = []
  installer.pod_targets.each do |pod|
    # If this pod is a dependency of one of our shared targets or its explicitly excluded, it must be linked dynamically
    if pod.target_definitions.any? { |t| shared_targets.include? t.name } || dynamic_pods.include?(pod.name)
      dynamic << pod
      next
    end
    static << pod
    def pod.static_framework?;
      true
    end
  end

  puts "Installing #{static.count} pods as static frameworks"
  puts "Installing #{dynamic.count} pods as dynamic frameworks"

  # Force CocoaLumberjack Swift version
  installer.analysis_result.specifications.each do |s|
    if s.name == 'CocoaLumberjack'
      s.swift_version = '5.0'
    end
  end
end

post_install do |installer|

  # Workaround: Drop 32 Bit Architectures
  # =====================================
  #
  installer.pods_project.build_configuration_list.build_configurations.each do |configuration|
    configuration.build_settings['VALID_ARCHS'] = '$(ARCHS_STANDARD_64_BIT)'
  end
end<|MERGE_RESOLUTION|>--- conflicted
+++ resolved
@@ -43,13 +43,8 @@
 
   pod 'WordPressShared', '~> 1.12'
 
-<<<<<<< HEAD
-#  pod 'WordPressUI', '~> 1.7.0'
-  pod 'WordPressUI', :path => '../WordPressUI-iOS'
-=======
   pod 'WordPressUI', '~> 1.7.2'
   # pod 'WordPressUI', :git => 'https://github.com/wordpress-mobile/WordPressUI-iOS.git', :branch => ''
->>>>>>> 62757c4e
 
   aztec
 
