--- conflicted
+++ resolved
@@ -1797,17 +1797,12 @@
 		0235594024496414004BE2B8 /* BottomSheet */ = {
 			isa = PBXGroup;
 			children = (
-<<<<<<< HEAD
-				0235594D244967A7004BE2B8 /* Core */,
 				0235595624496C08004BE2B8 /* ListSelector */,
-=======
->>>>>>> a506b3d7
 				0235594B244965E6004BE2B8 /* BottomSheetViewController+Constants.swift */,
 			);
 			path = BottomSheet;
 			sourceTree = "<group>";
 		};
-<<<<<<< HEAD
 		0235594D244967A7004BE2B8 /* Core */ = {
 			isa = PBXGroup;
 			children = (
@@ -1834,8 +1829,6 @@
 			path = ListSelector;
 			sourceTree = "<group>";
 		};
-=======
->>>>>>> a506b3d7
 		02404EE52315272C00FF1170 /* Top Banner */ = {
 			isa = PBXGroup;
 			children = (
