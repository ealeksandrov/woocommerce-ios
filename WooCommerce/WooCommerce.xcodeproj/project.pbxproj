--- conflicted
+++ resolved
@@ -28,14 +28,11 @@
 		020F41E523163C0100776C4D /* TopBannerViewModel.swift in Sources */ = {isa = PBXBuildFile; fileRef = 020F41E323163C0100776C4D /* TopBannerViewModel.swift */; };
 		020F41E623163C0100776C4D /* TopBannerView.swift in Sources */ = {isa = PBXBuildFile; fileRef = 020F41E423163C0100776C4D /* TopBannerView.swift */; };
 		020F41E823176F8E00776C4D /* TopBannerPresenter.swift in Sources */ = {isa = PBXBuildFile; fileRef = 020F41E723176F8E00776C4D /* TopBannerPresenter.swift */; };
-<<<<<<< HEAD
 		02162726237963AF000208D2 /* ProductFormViewController.swift in Sources */ = {isa = PBXBuildFile; fileRef = 02162724237963AF000208D2 /* ProductFormViewController.swift */; };
 		02162727237963AF000208D2 /* ProductFormViewController.xib in Resources */ = {isa = PBXBuildFile; fileRef = 02162725237963AF000208D2 /* ProductFormViewController.xib */; };
 		02162729237965E8000208D2 /* ProductFormDataSource.swift in Sources */ = {isa = PBXBuildFile; fileRef = 02162728237965E8000208D2 /* ProductFormDataSource.swift */; };
 		0216272B2379662C000208D2 /* DefaultProductFormDataSource.swift in Sources */ = {isa = PBXBuildFile; fileRef = 0216272A2379662C000208D2 /* DefaultProductFormDataSource.swift */; };
-=======
 		0216271E2375044D000208D2 /* AztecFormatBar+Update.swift in Sources */ = {isa = PBXBuildFile; fileRef = 0216271D2375044D000208D2 /* AztecFormatBar+Update.swift */; };
->>>>>>> 3175a72f
 		021FAFCD2355621E00B99241 /* UIView+SubviewsAxisTests.swift in Sources */ = {isa = PBXBuildFile; fileRef = 021FAFCC2355621E00B99241 /* UIView+SubviewsAxisTests.swift */; };
 		021FAFCF23556D2B00B99241 /* UIView+SubviewsAxis.swift in Sources */ = {isa = PBXBuildFile; fileRef = 021FAFCE23556D2B00B99241 /* UIView+SubviewsAxis.swift */; };
 		023053492374528A00487A64 /* AztecBlockquoteFormatBarCommand.swift in Sources */ = {isa = PBXBuildFile; fileRef = 023053482374528A00487A64 /* AztecBlockquoteFormatBarCommand.swift */; };
@@ -511,14 +508,11 @@
 		020F41E323163C0100776C4D /* TopBannerViewModel.swift */ = {isa = PBXFileReference; fileEncoding = 4; lastKnownFileType = sourcecode.swift; path = TopBannerViewModel.swift; sourceTree = "<group>"; };
 		020F41E423163C0100776C4D /* TopBannerView.swift */ = {isa = PBXFileReference; fileEncoding = 4; lastKnownFileType = sourcecode.swift; path = TopBannerView.swift; sourceTree = "<group>"; };
 		020F41E723176F8E00776C4D /* TopBannerPresenter.swift */ = {isa = PBXFileReference; lastKnownFileType = sourcecode.swift; path = TopBannerPresenter.swift; sourceTree = "<group>"; };
-<<<<<<< HEAD
 		02162724237963AF000208D2 /* ProductFormViewController.swift */ = {isa = PBXFileReference; lastKnownFileType = sourcecode.swift; path = ProductFormViewController.swift; sourceTree = "<group>"; };
 		02162725237963AF000208D2 /* ProductFormViewController.xib */ = {isa = PBXFileReference; lastKnownFileType = file.xib; path = ProductFormViewController.xib; sourceTree = "<group>"; };
 		02162728237965E8000208D2 /* ProductFormDataSource.swift */ = {isa = PBXFileReference; lastKnownFileType = sourcecode.swift; path = ProductFormDataSource.swift; sourceTree = "<group>"; };
 		0216272A2379662C000208D2 /* DefaultProductFormDataSource.swift */ = {isa = PBXFileReference; lastKnownFileType = sourcecode.swift; path = DefaultProductFormDataSource.swift; sourceTree = "<group>"; };
-=======
 		0216271D2375044D000208D2 /* AztecFormatBar+Update.swift */ = {isa = PBXFileReference; lastKnownFileType = sourcecode.swift; path = "AztecFormatBar+Update.swift"; sourceTree = "<group>"; };
->>>>>>> 3175a72f
 		021FAFCC2355621E00B99241 /* UIView+SubviewsAxisTests.swift */ = {isa = PBXFileReference; lastKnownFileType = sourcecode.swift; path = "UIView+SubviewsAxisTests.swift"; sourceTree = "<group>"; };
 		021FAFCE23556D2B00B99241 /* UIView+SubviewsAxis.swift */ = {isa = PBXFileReference; lastKnownFileType = sourcecode.swift; path = "UIView+SubviewsAxis.swift"; sourceTree = "<group>"; };
 		023053482374528A00487A64 /* AztecBlockquoteFormatBarCommand.swift */ = {isa = PBXFileReference; lastKnownFileType = sourcecode.swift; path = AztecBlockquoteFormatBarCommand.swift; sourceTree = "<group>"; };
@@ -1017,7 +1011,6 @@
 			path = "View Models";
 			sourceTree = "<group>";
 		};
-<<<<<<< HEAD
 		021627232379637E000208D2 /* Edit Product */ = {
 			isa = PBXGroup;
 			children = (
@@ -1027,7 +1020,8 @@
 				0216272A2379662C000208D2 /* DefaultProductFormDataSource.swift */,
 			);
 			path = "Edit Product";
-=======
+			sourceTree = "<group>";
+		};
 		023053602374FEF000487A64 /* Implementation */ = {
 			isa = PBXGroup;
 			children = (
@@ -1041,7 +1035,6 @@
 				0230535A2374FB6800487A64 /* AztecSourceCodeFormatBarCommand.swift */,
 			);
 			path = Implementation;
->>>>>>> 3175a72f
 			sourceTree = "<group>";
 		};
 		02404EE52315272C00FF1170 /* Top Banner */ = {
