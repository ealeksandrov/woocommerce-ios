import UIKit


// MARK: - Style defines the basic API of a Woo Skin.
//
protocol Style {

    /// Fonts
    ///
    static var maxFontSize: CGFloat { get }
    var actionButtonTitleFont: UIFont { get }
    var alternativeLoginsTitleFont: UIFont { get }
    var badgeFont: UIFont { get }
    var chartLabelFont: UIFont { get }
    var headlineSemiBold: UIFont { get }
    var subheadlineFont: UIFont { get }
    var subheadlineBoldFont: UIFont { get }
    var thinCaptionFont: UIFont { get }
    var footerLabelFont: UIFont { get }

    /// Colors
    ///
    var buttonPrimaryColor: UIColor { get }
    var buttonPrimaryHighlightedColor: UIColor { get }
    var buttonPrimaryTitleColor: UIColor { get }
    var buttonSecondaryColor: UIColor { get }
    var buttonSecondaryHighlightedColor: UIColor { get }
    var buttonSecondaryTitleColor: UIColor { get }
    var buttonDisabledColor: UIColor { get }
    var buttonDisabledHighlightedColor: UIColor { get }
    var buttonDisabledTitleColor: UIColor { get }

    var cellSeparatorColor: UIColor { get }

    var defaultTextColor: UIColor { get }
    var destructiveActionColor: UIColor { get }
    var highlightTextColor: UIColor { get }

    var goldStarColor: UIColor { get }
    var grayStarColor: UIColor { get }
    var yellowStarColor: UIColor { get }

    var sectionBackgroundColor: UIColor { get }
    var sectionTitleColor: UIColor { get }
    var statusDangerColor: UIColor { get }
    var statusDangerBoldColor: UIColor { get }
    var statusNotIdentifiedColor: UIColor { get }
    var statusNotIdentifiedBoldColor: UIColor { get }
    var statusPrimaryColor: UIColor { get }
    var statusPrimaryBoldColor: UIColor { get }
    var statusSuccessColor: UIColor { get }
    var statusSuccessBoldColor: UIColor { get }
    var statusWarningColor: UIColor { get }
    var tableViewBackgroundColor: UIColor { get }
<<<<<<< HEAD
    var noticeIconColor: UIColor { get }
=======
    var tableViewCellSelectionStyle: UIColor { get }
>>>>>>> 2d6564ce

    var wooCommerceBrandColor: UIColor { get }
    var wooAccent: UIColor { get }
    var wooGreyLight: UIColor { get }
    var wooGreyMid: UIColor { get }
    var wooGreyTextMin: UIColor { get }
    var wooGreyBorder: UIColor { get }
    var wooSecondary: UIColor { get }
    var wooWhite: UIColor { get }

    /// NavBar
    ///
    var navBarImage: UIImage { get }

    /// StatusBar
    ///
    var statusBarDark: UIStatusBarStyle { get }
    var statusBarLight: UIStatusBarStyle { get }

    /// Announcement
    ///
    var announcementDotColor: UIColor { get }
}


// MARK: - WooCommerce's Default Style
//
class DefaultStyle: Style {

    /// Fonts!
    ///
    static let maxFontSize              = CGFloat(28.0)
    let actionButtonTitleFont           = UIFont.font(forStyle: .headline, weight: .semibold)
    let alternativeLoginsTitleFont      = UIFont.font(forStyle: .subheadline, weight: .semibold)
    let badgeFont                       = DefaultStyle.fontForTextStyle(.caption2,
                                                                        weight: .regular,
                                                                        maximumPointSize: 12.0)
    let headlineSemiBold                = DefaultStyle.fontForTextStyle(.headline,
                                                                        weight: .semibold,
                                                                        maximumPointSize: DefaultStyle.maxFontSize)
    let subheadlineFont                 = UIFont.font(forStyle: .subheadline, weight: .regular)
    let subheadlineBoldFont             = DefaultStyle.fontForTextStyle(.subheadline,
                                                                        weight: .bold,
                                                                        maximumPointSize: DefaultStyle.maxFontSize)
    let chartLabelFont                  = UIFont.font(forStyle: .caption2, weight: .regular)
    let thinCaptionFont                 = DefaultStyle.fontForTextStyle(.caption1,
                                                                        weight: .thin,
                                                                        maximumPointSize: DefaultStyle.maxFontSize)
    let footerLabelFont                 = DefaultStyle.fontForTextStyle(.footnote,
                                                                        weight: .regular,
                                                                        maximumPointSize: DefaultStyle.maxFontSize)

    /// Colors!
    ///
    let buttonPrimaryColor              = HandbookColors.wooPrimary
    let buttonPrimaryHighlightedColor   = UIColor(red: 0x6E/255.0, green: 0x29/255.0, blue: 0x67/255.0, alpha: 0xFF/255.0)
    let buttonPrimaryTitleColor         = HandbookColors.wooWhite
    let buttonSecondaryColor            = HandbookColors.wooWhite
    let buttonSecondaryHighlightedColor = HandbookColors.wooGreyMid
    let buttonSecondaryTitleColor       = HandbookColors.wooGreyMid
    let buttonDisabledColor             = HandbookColors.wooWhite
    let buttonDisabledHighlightedColor  = UIColor(red: 233.0/255.0, green: 239.0/255.0, blue: 234.0/255.0, alpha: 1.0)
    let buttonDisabledTitleColor        = UIColor(red: 233.0/255.0, green: 239.0/255.0, blue: 234.0/255.0, alpha: 1.0)
    let cellSeparatorColor              = HandbookColors.wooGreyBorder
    let defaultTextColor                = HandbookColors.wooSecondary
    let destructiveActionColor          = UIColor(red: 197.0/255.0, green: 60.0/255.0, blue: 53.0/255.0, alpha: 1.0)
    let highlightTextColor              = HandbookColors.murielBlue50
    let sectionBackgroundColor          = HandbookColors.wooGreyLight
    let sectionTitleColor               = HandbookColors.wooSecondary
    let tableViewBackgroundColor        = HandbookColors.wooGreyLight
<<<<<<< HEAD
    
    let noticeIconColor                     = HandbookColors.orange50
=======
    let tableViewCellSelectionStyle     = UIColor(red: 209.0/255.0, green: 209/255.0, blue: 213/255.0, alpha: 1.0)
>>>>>>> 2d6564ce

    let statusDangerColor               = HandbookColors.statusRedDimmed
    let statusDangerBoldColor           = HandbookColors.statusRed
    let statusNotIdentifiedColor        = HandbookColors.wooGreyLight
    let statusNotIdentifiedBoldColor    = HandbookColors.wooGreyBorder
    let statusPrimaryColor              = HandbookColors.statusBlueDimmed
    let statusPrimaryBoldColor          = HandbookColors.statusBlue
    let statusSuccessColor              = HandbookColors.statusGreenDimmed
    let statusSuccessBoldColor          = HandbookColors.statusGreen
    let statusWarningColor              = HandbookColors.statusYellowDimmed

    let wooCommerceBrandColor           = HandbookColors.wooPrimary
    let wooSecondary                    = HandbookColors.wooSecondary
    let wooAccent                       = HandbookColors.wooAccent
    let wooGreyLight                    = HandbookColors.wooGreyLight
    let wooGreyBorder                   = HandbookColors.wooGreyBorder
    let wooGreyMid                      = HandbookColors.wooGreyMid
    let wooGreyTextMin                  = HandbookColors.wooGreyTextMin
    let wooWhite                        = HandbookColors.wooWhite

    /// Stars
    ///
    let goldStarColor                   = HandbookColors.goldStarColor
    let grayStarColor                   = HandbookColors.grayStarColor
    let yellowStarColor                 = HandbookColors.murielYellow30

    /// NavBar
    ///
    let navBarImage                     = UIImage.wooLogoImage()!

    /// StatusBar
    ///
    let statusBarDark                   = UIStatusBarStyle.default
    let statusBarLight                  = UIStatusBarStyle.lightContent

    /// Announcement
    ///
    let announcementDotColor            = HandbookColors.murielRed50
}


// MARK: - Handbook colors!
//
private extension DefaultStyle {

    /// Colors as defined in the Woo Mobile Design Handbook
    ///
    enum HandbookColors {
        static let statusRedDimmed       = UIColor(red: 255.0/255.0, green: 230.0/255.0, blue: 229.0/255.0, alpha: 1.0)
        static let statusRed             = UIColor(red: 255.0/255.0, green: 197.0/255.0, blue: 195.0/255.0, alpha: 1.0)
        static let statusBlueDimmed      = UIColor(red: 244.0/255.0, green: 249.0/255.0, blue: 251.0/255.0, alpha: 1.0)
        static let statusBlue            = UIColor(red: 188.0/255.0, green: 222.0/255.0, blue: 238.0/255.0, alpha: 1.0)
        static let statusGreenDimmed     = UIColor(red: 239.00/255.0, green: 249.0/255.0, blue: 230.0/255.0, alpha: 1.0)
        static let statusGreen           = UIColor(red: 201.0/255.0, green: 233.0/255.0, blue: 169.0/255.0, alpha: 1.0)
        static let statusYellowDimmed    = UIColor(red: 0.97, green: 0.88, blue: 0.68, alpha: 1.0)

        static let wooPrimary            = UIColor(red: 0x96/255.0, green: 0x58/255.0, blue: 0x8A/255.0, alpha: 0xFF/255.0) // woo purple
        static let wooSecondary          = UIColor(red: 60.0/255.0, green: 60.0/255.0, blue: 60.0/255.0, alpha: 1.0)
        static let wooAccent             = UIColor(red: 113.0/255.0, green: 176.0/255.0, blue: 47.0/255.0, alpha: 1.0)

        // multiple grays
        static let wooGreyLight          = UIColor(red: 247.0/255.0, green: 247.0/255.0, blue: 247.0/255.0, alpha: 1.0)
        static let wooGreyBorder         = UIColor(red: 230.0/255.0, green: 230.0/255.0, blue: 230.0/255.0, alpha: 1.0)
        static let wooWhite              = UIColor.white
        static let wooGreyMid            = UIColor(red: 150.0/255.0, green: 150.0/255.0, blue: 150.0/255.0, alpha: 1.0)
        static let wooGreyTextMin        = UIColor(red: 89.0/255.0, green: 89.0/255.0, blue: 89.0/255.0, alpha: 1.0)

        static let goldStarColor         = UIColor(red: 238.0/255.0, green: 180.0/255.0, blue: 34.0/255.0, alpha: 1.0)
        static let grayStarColor         = UIColor(red: 89.0/255.0, green: 89.0/255.0, blue: 89.0/255.0, alpha: 1.0)

        // Muriel theme in https://color-studio.blog/
        static let murielRed50                 = UIColor(red: 0.84, green: 0.21, blue: 0.22, alpha: 1)
        static let murielYellow30        = UIColor(red: 0.86, green: 0.68, blue: 0.09, alpha: 1.0)
        static let murielBlue50          = UIColor(red: 0.13, green: 0.44, blue: 0.69, alpha: 1.0)
        static let orange50              = UIColor(red:0.70, green:0.38, blue:0.00, alpha:1.0)
    }
}


private extension DefaultStyle {

    class func fontForTextStyle(_ style: UIFont.TextStyle, weight: UIFont.Weight, maximumPointSize: CGFloat = maxFontSize) -> UIFont {
        let traits = [UIFontDescriptor.TraitKey.weight: weight]
        if #available(iOS 11, *) {
            var fontDescriptor = UIFontDescriptor.preferredFontDescriptor(withTextStyle: style)
            fontDescriptor = fontDescriptor.addingAttributes([.traits: traits])
            let fontToGetSize = UIFont(descriptor: fontDescriptor, size: CGFloat(0.0))
            return UIFontMetrics(forTextStyle: style).scaledFont(for: fontToGetSize, maximumPointSize: maximumPointSize)
        }

        var scaledFontDescriptor = fontDescriptor(style, maximumPointSize: maximumPointSize)
        scaledFontDescriptor = scaledFontDescriptor.addingAttributes([.traits: traits])
        return UIFont(descriptor: scaledFontDescriptor, size: CGFloat(0.0))
    }


    private class func fontDescriptor(_ style: UIFont.TextStyle, maximumPointSize: CGFloat = maxFontSize) -> UIFontDescriptor {
        let fontDescriptor = UIFontDescriptor.preferredFontDescriptor(withTextStyle: style)
        let fontToGetSize = UIFont(descriptor: fontDescriptor, size: CGFloat(0.0))
        let scaledFontSize = CGFloat.minimum(fontToGetSize.pointSize, maximumPointSize)
        return fontDescriptor.withSize(scaledFontSize)
    }
}


// MARK: - StyleManager's Notifications
//
extension NSNotification.Name {
    static let StyleManagerDidUpdateActive = NSNotification.Name(rawValue: "StyleManagerDidUpdateActive")
}


// MARK: - StyleManager: Our "Active Style" Container!
//
class StyleManager {

    private static var active: Style = DefaultStyle() {
        didSet {
            NotificationCenter.default.post(name: .StyleManagerDidUpdateActive, object: self)
        }
    }

    // MARK: - Fonts

    static var actionButtonTitleFont: UIFont {
        return active.actionButtonTitleFont
    }

    static var alternativeLoginsTitleFont: UIFont {
        return active.alternativeLoginsTitleFont
    }

    static var badgeFont: UIFont {
        return active.badgeFont
    }

    static var chartLabelFont: UIFont {
        return active.chartLabelFont
    }

    static var headlineSemiBold: UIFont {
        return active.headlineSemiBold
    }

    static var subheadlineFont: UIFont {
        return active.subheadlineFont
    }

    static var subheadlineBoldFont: UIFont {
        return active.subheadlineBoldFont
    }

    static var thinCaptionFont: UIFont {
        return active.thinCaptionFont
    }

    static var footerLabelFont: UIFont {
        return active.footerLabelFont
    }

    // MARK: - Colors
    
    static var buttonPrimaryColor: UIColor {
        return active.buttonPrimaryColor
    }

    static var buttonPrimaryHighlightedColor: UIColor {
        return active.buttonPrimaryHighlightedColor
    }

    static var buttonPrimaryTitleColor: UIColor {
        return active.buttonPrimaryTitleColor
    }

    static var buttonSecondaryColor: UIColor {
        return active.buttonSecondaryColor
    }

    static var buttonSecondaryHighlightedColor: UIColor {
        return active.buttonSecondaryHighlightedColor
    }

    static var buttonSecondaryTitleColor: UIColor {
        return active.buttonSecondaryTitleColor
    }

    static var buttonDisabledColor: UIColor {
        return active.buttonDisabledColor
    }

    static var buttonDisabledHighlightedColor: UIColor {
        return active.buttonDisabledHighlightedColor
    }

    static var buttonDisabledTitleColor: UIColor {
        return active.buttonDisabledTitleColor
    }

    static var cellSeparatorColor: UIColor {
        return active.cellSeparatorColor
    }

    static var defaultTextColor: UIColor {
        return active.defaultTextColor
    }

    static var destructiveActionColor: UIColor {
        return active.destructiveActionColor
    }
    
    static var noticeIconColor: UIColor {
        return active.noticeIconColor
    }

    static var highlightTextColor: UIColor {
        return active.highlightTextColor
    }

    static var sectionBackgroundColor: UIColor {
        return active.sectionBackgroundColor
    }

    static var sectionTitleColor: UIColor {
        return active.sectionTitleColor
    }

    static var statusDangerColor: UIColor {
        return active.statusDangerColor
    }

    static var statusDangerBoldColor: UIColor {
        return active.statusDangerBoldColor
    }

    static var statusNotIdentifiedColor: UIColor {
        return active.statusNotIdentifiedColor
    }

    static var statusNotIdentifiedBoldColor: UIColor {
        return active.statusNotIdentifiedBoldColor
    }

    static var statusPrimaryColor: UIColor {
        return active.statusPrimaryColor
    }

    static var statusPrimaryBoldColor: UIColor {
        return active.statusPrimaryBoldColor
    }

    static var statusSuccessColor: UIColor {
        return active.statusSuccessColor
    }

    static var statusSuccessBoldColor: UIColor {
        return active.statusSuccessBoldColor
    }

    static var statusWarningColor: UIColor {
        return active.statusWarningColor
    }

    static var goldStarColor: UIColor {
        return active.goldStarColor
    }

    static var yellowStarColor: UIColor {
        return active.yellowStarColor
    }

    static var tableViewBackgroundColor: UIColor {
        return active.tableViewBackgroundColor
    }
    
    static var tableViewCellSelectionStyle: UIColor {
        return active.tableViewCellSelectionStyle
    }

    static var wooCommerceBrandColor: UIColor {
        return active.wooCommerceBrandColor
    }

    static var wooSecondary: UIColor {
        return active.wooSecondary
    }

    static var wooAccent: UIColor {
        return active.wooAccent
    }

    static var wooGreyLight: UIColor {
        return active.wooGreyLight
    }

    static var wooGreyBorder: UIColor {
        return active.wooGreyBorder
    }

    static var wooGreyMid: UIColor {
        return active.wooGreyMid
    }

    static var wooGreyTextMin: UIColor {
        return active.wooGreyTextMin
    }

    static var wooWhite: UIColor {
        return active.wooWhite
    }

    static var grayStarColor: UIColor {
        return active.grayStarColor
    }

    // MARK: - NavBar

    static var navBarImage: UIImage {
        return active.navBarImage
    }

    // MARK: - StatusBar

    static var statusBarDark: UIStatusBarStyle {
        return active.statusBarDark
    }

    static var statusBarLight: UIStatusBarStyle {
        return active.statusBarLight
    }

    // MARK: - Announcement

    static var announcementDotColor: UIColor {
        return active.announcementDotColor
    }
}<|MERGE_RESOLUTION|>--- conflicted
+++ resolved
@@ -52,11 +52,8 @@
     var statusSuccessBoldColor: UIColor { get }
     var statusWarningColor: UIColor { get }
     var tableViewBackgroundColor: UIColor { get }
-<<<<<<< HEAD
+    var tableViewCellSelectionStyle: UIColor { get }
     var noticeIconColor: UIColor { get }
-=======
-    var tableViewCellSelectionStyle: UIColor { get }
->>>>>>> 2d6564ce
 
     var wooCommerceBrandColor: UIColor { get }
     var wooAccent: UIColor { get }
@@ -127,12 +124,8 @@
     let sectionBackgroundColor          = HandbookColors.wooGreyLight
     let sectionTitleColor               = HandbookColors.wooSecondary
     let tableViewBackgroundColor        = HandbookColors.wooGreyLight
-<<<<<<< HEAD
-    
-    let noticeIconColor                     = HandbookColors.orange50
-=======
     let tableViewCellSelectionStyle     = UIColor(red: 209.0/255.0, green: 209/255.0, blue: 213/255.0, alpha: 1.0)
->>>>>>> 2d6564ce
+    let noticeIconColor                 = HandbookColors.orange50
 
     let statusDangerColor               = HandbookColors.statusRedDimmed
     let statusDangerBoldColor           = HandbookColors.statusRed
