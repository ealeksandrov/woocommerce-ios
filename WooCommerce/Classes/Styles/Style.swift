--- conflicted
+++ resolved
@@ -16,10 +16,8 @@
     var statusPrimaryBoldColor: UIColor { get }
     var statusSuccessColor: UIColor { get }
     var statusSuccessBoldColor: UIColor { get }
-<<<<<<< HEAD
     var tableViewBackgroundColor: UIColor { get }
     var wooCommerceBrandColor: UIColor { get }
-=======
     var statusNotIdentifiedColor: UIColor { get }
     var statusNotIdentifiedBoldColor: UIColor { get }
     var defaultTextColor: UIColor { get }
@@ -28,7 +26,6 @@
     var buttonPrimaryHighlightedColor: UIColor { get }
     var cellSeparatorColor: UIColor { get }
     var wooGreyMid: UIColor { get }
->>>>>>> 81f7900d
 }
 
 // MARK: - WooCommerce's Default Style
@@ -46,10 +43,8 @@
     let statusPrimaryBoldColor = UIColor(red: 188.0/255.0, green: 222.0/255.0, blue: 238.0/255.0, alpha: 1.0)
     let statusSuccessColor = UIColor(red: 239.00/255.0, green: 249.0/255.0, blue: 230.0/255.0, alpha: 1.0)
     let statusSuccessBoldColor = UIColor(red: 201.0/255.0, green: 233.0/255.0, blue: 169.0/255.0, alpha: 1.0)
-<<<<<<< HEAD
     let tableViewBackgroundColor = UIColor(red: 247.0/255.0, green: 247.0/255.0, blue: 247.0/255.0, alpha: 1.0)
     let wooCommerceBrandColor = UIColor(red: 0x96/255.0, green: 0x58/255.0, blue: 0x8A/255.0, alpha: 0xFF/255.0)
-=======
     let statusNotIdentifiedColor = UIColor(red: 235.0/255.0, green: 235.0/255.0, blue: 235.0/255.0, alpha: 1.0)
     let statusNotIdentifiedBoldColor = UIColor(red: 226.0/255.0, green: 226.0/255.0, blue: 226.0/255.0, alpha: 1.0)
     let defaultTextColor = UIColor.black
@@ -58,7 +53,6 @@
     let buttonPrimaryHighlightedColor = UIColor(red: 0x6E/255.0, green: 0x29/255.0, blue: 0x67/255.0, alpha: 0xFF/255.0)
     let cellSeparatorColor = UIColor.lightGray
     let wooGreyMid = UIColor(red: 150.0/255.0, green: 150.0/255.0, blue: 150.0/255.0, alpha: 1.0)
->>>>>>> 81f7900d
 }
 
 
