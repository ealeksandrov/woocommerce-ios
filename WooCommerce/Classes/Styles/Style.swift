import UIKit


// MARK: - Style defines the basic API of a Woo Skin.
//
protocol Style {
    var actionButtonTitleFont: UIFont { get }
    var alternativeLoginsTitleFont: UIFont { get }
    var buttonPrimaryColor: UIColor { get }
    var buttonPrimaryHighlightedColor: UIColor { get }
    var buttonPrimaryTitleColor: UIColor { get }
    var buttonSecondaryColor: UIColor { get }
    var buttonSecondaryHighlightedColor: UIColor { get }
    var buttonSecondaryTitleColor: UIColor { get }
    var buttonDisabledColor: UIColor { get }
    var buttonDisabledHighlightedColor: UIColor { get }
    var buttonDisabledTitleColor: UIColor { get }
    var cellSeparatorColor: UIColor { get }
    var defaultTextColor: UIColor { get }
    var destructiveActionColor: UIColor { get }
    var navBarImage: UIImage { get }
    var sectionBackgroundColor: UIColor { get }
    var sectionTitleColor: UIColor { get }
    var statsBigDataFont: UIFont { get }
    var statusDangerColor: UIColor { get }
    var statusDangerBoldColor: UIColor { get }
    var statusNotIdentifiedColor: UIColor { get }
    var statusNotIdentifiedBoldColor: UIColor { get }
    var statusPrimaryColor: UIColor { get }
    var statusPrimaryBoldColor: UIColor { get }
    var statusSuccessColor: UIColor { get }
    var statusSuccessBoldColor: UIColor { get }
    var subheadlineFont: UIFont { get }
    var tableViewBackgroundColor: UIColor { get }
    var wooCommerceBrandColor: UIColor { get }
    var wooAccent: UIColor { get }
    var wooGreyLight: UIColor { get }
    var wooGreyMid: UIColor { get }
    var wooGreyTextMin: UIColor { get }
    var wooGreyBorder: UIColor { get }
    var wooSecondary: UIColor { get }
    var wooWhite: UIColor { get }
}


// MARK: - WooCommerce's Default Style
//
class DefaultStyle: Style {

    // Fonts!
    //
    let actionButtonTitleFont           = UIFont.font(forStyle: .headline, weight: .semibold)
    let alternativeLoginsTitleFont      = UIFont.font(forStyle: .subheadline, weight: .semibold)
    let subheadlineFont                 = UIFont.font(forStyle: .subheadline, weight: .regular)

    // Colors
    //
    let buttonPrimaryColor              = UIColor(red: 0x96/255.0, green: 0x58/255.0, blue: 0x8A/255.0, alpha: 0xFF/255.0)
    let buttonPrimaryHighlightedColor   = UIColor(red: 0x6E/255.0, green: 0x29/255.0, blue: 0x67/255.0, alpha: 0xFF/255.0)
    let buttonPrimaryTitleColor         = UIColor.white
    let buttonSecondaryColor            = UIColor.white
    let buttonSecondaryHighlightedColor = UIColor.gray
<<<<<<< HEAD
    let buttonSecondaryTitleColor = UIColor.gray
    let buttonDisabledColor = UIColor.white
    let buttonDisabledHighlightedColor = UIColor(red: 233.0/255.0, green: 239.0/255.0, blue: 234.0/255.0, alpha: 1.0)
    let buttonDisabledTitleColor = UIColor(red: 233.0/255.0, green: 239.0/255.0, blue: 234.0/255.0, alpha: 1.0)
    let cellSeparatorColor = UIColor.lightGray
    let defaultTextColor = UIColor.black
    let destructiveActionColor = UIColor(red: 197.0/255.0, green: 60.0/255.0, blue: 53.0/255.0, alpha: 1.0)
    let navBarImage = UIImage(named: "woo-logo")!
    let sectionBackgroundColor = UIColor(red: 239.0/255.0, green: 239.0/255.0, blue: 244.0/255.0, alpha: 1.0)
    let sectionTitleColor = UIColor.darkGray
    let statsBigDataFont = UIFont.systemFont(ofSize: 28.0, weight: .regular)
    let statusDangerColor = UIColor(red: 255.0/255.0, green: 230.0/255.0, blue: 229.0/255.0, alpha: 1.0)
    let statusDangerBoldColor = UIColor(red: 255.0/255.0, green: 197.0/255.0, blue: 195.0/255.0, alpha: 1.0)
    let statusNotIdentifiedColor = UIColor(red: 235.0/255.0, green: 235.0/255.0, blue: 235.0/255.0, alpha: 1.0)
    let statusNotIdentifiedBoldColor = UIColor(red: 226.0/255.0, green: 226.0/255.0, blue: 226.0/255.0, alpha: 1.0)
    let statusPrimaryColor = UIColor(red: 244.0/255.0, green: 249.0/255.0, blue: 251.0/255.0, alpha: 1.0)
    let statusPrimaryBoldColor = UIColor(red: 188.0/255.0, green: 222.0/255.0, blue: 238.0/255.0, alpha: 1.0)
    let statusSuccessColor = UIColor(red: 239.00/255.0, green: 249.0/255.0, blue: 230.0/255.0, alpha: 1.0)
    let statusSuccessBoldColor = UIColor(red: 201.0/255.0, green: 233.0/255.0, blue: 169.0/255.0, alpha: 1.0)
    let subheadlineFont = UIFont.font(forStyle: .subheadline, weight: .regular)
    let tableViewBackgroundColor = UIColor(red: 247.0/255.0, green: 247.0/255.0, blue: 247.0/255.0, alpha: 1.0)
    let wooCommerceBrandColor = UIColor(red: 0x96/255.0, green: 0x58/255.0, blue: 0x8A/255.0, alpha: 0xFF/255.0)
    let wooAccent = UIColor(red: 113.0/255.0, green: 176.0/255.0, blue: 47.0/255.0, alpha: 1.0)
    let wooGreyLight = UIColor(red: 247.0/255.0, green: 247.0/255.0, blue: 247.0/255.0, alpha: 1.0)
    let wooGreyMid = UIColor(red: 150.0/255.0, green: 150.0/255.0, blue: 150.0/255.0, alpha: 1.0)
    let wooGreyTextMin = UIColor(red: 89.0/255.0, green: 89.0/255.0, blue: 89.0/255.0, alpha: 1.0)
    let wooGreyBorder = UIColor(red: 230.0/255.0, green: 230.0/255.0, blue: 230.0/255.0, alpha: 1.0)
    let wooSecondary = UIColor(red: 60.0/255.0, green: 60.0/255.0, blue: 60.0/255.0, alpha: 1.0)
=======
    let buttonSecondaryTitleColor       = UIColor.gray
    let buttonDisabledColor             = UIColor.white
    let buttonDisabledHighlightedColor  = UIColor(red: 233.0/255.0, green: 239.0/255.0, blue: 234.0/255.0, alpha: 1.0)
    let buttonDisabledTitleColor        = UIColor(red: 233.0/255.0, green: 239.0/255.0, blue: 234.0/255.0, alpha: 1.0)
    let cellSeparatorColor              = HandbookColors.wooGreyBorder
    let defaultTextColor                = HandbookColors.wooSecondary
    let destructiveActionColor          = UIColor(red: 197.0/255.0, green: 60.0/255.0, blue: 53.0/255.0, alpha: 1.0)
    let navBarImage                     = UIImage(named: "woo-logo")!
    let sectionBackgroundColor          = HandbookColors.wooGreyLight
    let sectionTitleColor               = HandbookColors.wooSecondary
    let tableViewBackgroundColor        = HandbookColors.wooGreyLight

    let statusDangerColor               = HandbookColors.statusRedDimmed
    let statusDangerBoldColor           = HandbookColors.statusRed
    let statusNotIdentifiedColor        = HandbookColors.wooGreyLight
    let statusNotIdentifiedBoldColor    = HandbookColors.wooGreyBorder
    let statusPrimaryColor              = HandbookColors.statusBlueDimmed
    let statusPrimaryBoldColor          = HandbookColors.statusBlue
    let statusSuccessColor              = HandbookColors.statusGreenDimmed
    let statusSuccessBoldColor          = HandbookColors.statusGreen

    let wooCommerceBrandColor           = HandbookColors.wooPrimary
    let wooSecondary                    = HandbookColors.wooSecondary
    let wooAccent                       = HandbookColors.wooAccent
    let wooGreyLight                    = HandbookColors.wooGreyLight
    let wooGreyBorder                   = HandbookColors.wooGreyBorder
    let wooGreyMid                      = HandbookColors.wooGreyMid
    let wooGreyTextMin                  = HandbookColors.wooGreyTextMin
    let wooWhite                        = HandbookColors.wooWhite
}


// MARK: - Handbook colors!
//
private extension DefaultStyle {

    /// Colors as defined in the Woo Mobile Design Handbook
    ///
    enum HandbookColors {
        static let statusRedDimmed       = UIColor(red: 255.0/255.0, green: 230.0/255.0, blue: 229.0/255.0, alpha: 1.0)
        static let statusRed             = UIColor(red: 255.0/255.0, green: 197.0/255.0, blue: 195.0/255.0, alpha: 1.0)
        static let statusBlueDimmed      = UIColor(red: 244.0/255.0, green: 249.0/255.0, blue: 251.0/255.0, alpha: 1.0)
        static let statusBlue            = UIColor(red: 188.0/255.0, green: 222.0/255.0, blue: 238.0/255.0, alpha: 1.0)
        static let statusGreenDimmed     = UIColor(red: 239.00/255.0, green: 249.0/255.0, blue: 230.0/255.0, alpha: 1.0)
        static let statusGreen           = UIColor(red: 201.0/255.0, green: 233.0/255.0, blue: 169.0/255.0, alpha: 1.0)

        static let wooPrimary            = UIColor(red: 0x96/255.0, green: 0x58/255.0, blue: 0x8A/255.0, alpha: 0xFF/255.0)
        static let wooSecondary          = UIColor(red: 60.0/255.0, green: 60.0/255.0, blue: 60.0/255.0, alpha: 1.0)
        static let wooAccent             = UIColor(red: 113.0/255.0, green: 176.0/255.0, blue: 47.0/255.0, alpha: 1.0)
        static let wooGreyLight          = UIColor(red: 247.0/255.0, green: 247.0/255.0, blue: 247.0/255.0, alpha: 1.0)
        static let wooGreyBorder         = UIColor(red: 230.0/255.0, green: 230.0/255.0, blue: 230.0/255.0, alpha: 1.0)
        static let wooWhite              = UIColor.white
        static let wooGreyMid            = UIColor(red: 150.0/255.0, green: 150.0/255.0, blue: 150.0/255.0, alpha: 1.0)
        static let wooGreyTextMin        = UIColor(red: 89.0/255.0, green: 89.0/255.0, blue: 89.0/255.0, alpha: 1.0)
    }
>>>>>>> 694e2cb0
}


// MARK: - StyleManager's Notifications
//
extension NSNotification.Name {
    static let StyleManagerDidUpdateActive = NSNotification.Name(rawValue: "StyleManagerDidUpdateActive")
}


// MARK: - StyleManager: Our "Active Style" Container!
//
class StyleManager {

    private static var active: Style = DefaultStyle() {
        didSet {
            NotificationCenter.default.post(name: .StyleManagerDidUpdateActive, object: self)
        }
    }

    static var actionButtonTitleFont: UIFont {
        return active.actionButtonTitleFont
    }

    static var alternativeLoginsTitleFont: UIFont {
        return active.alternativeLoginsTitleFont
    }

    static var buttonPrimaryColor: UIColor {
        return active.buttonPrimaryColor
    }

    static var buttonPrimaryHighlightedColor: UIColor {
        return active.buttonPrimaryHighlightedColor
    }

    static var buttonPrimaryTitleColor: UIColor {
        return active.buttonPrimaryTitleColor
    }

    static var buttonSecondaryColor: UIColor {
        return active.buttonSecondaryColor
    }

    static var buttonSecondaryHighlightedColor: UIColor {
        return active.buttonSecondaryHighlightedColor
    }

    static var buttonSecondaryTitleColor: UIColor {
        return active.buttonSecondaryTitleColor
    }

    static var buttonDisabledColor: UIColor {
        return active.buttonDisabledColor
    }

    static var buttonDisabledHighlightedColor: UIColor {
        return active.buttonDisabledHighlightedColor
    }

    static var buttonDisabledTitleColor: UIColor {
        return active.buttonDisabledTitleColor
    }

    static var cellSeparatorColor: UIColor {
        return active.cellSeparatorColor
    }

    static var defaultTextColor: UIColor {
        return active.defaultTextColor
    }

    static var destructiveActionColor: UIColor {
        return active.destructiveActionColor
    }

    static var navBarImage: UIImage {
        return active.navBarImage
    }

    static var sectionBackgroundColor: UIColor {
        return active.sectionBackgroundColor
    }

    static var sectionTitleColor: UIColor {
        return active.sectionTitleColor
    }

    static var statsBigDataFont: UIFont {
        return active.statsBigDataFont
    }

    static var statusDangerColor: UIColor {
        return active.statusDangerColor
    }

    static var statusDangerBoldColor: UIColor {
        return active.statusDangerBoldColor
    }

    static var statusNotIdentifiedColor: UIColor {
        return active.statusNotIdentifiedColor
    }

    static var statusNotIdentifiedBoldColor: UIColor {
        return active.statusNotIdentifiedBoldColor
    }

    static var statusPrimaryColor: UIColor {
        return active.statusPrimaryColor
    }

    static var statusPrimaryBoldColor: UIColor {
        return active.statusPrimaryBoldColor
    }

    static var statusSuccessColor: UIColor {
        return active.statusSuccessColor
    }

    static var statusSuccessBoldColor: UIColor {
        return active.statusSuccessBoldColor
    }

    static var subheadlineFont: UIFont {
        return active.subheadlineFont
    }

    static var tableViewBackgroundColor: UIColor {
        return active.tableViewBackgroundColor
    }

    static var wooCommerceBrandColor: UIColor {
        return active.wooCommerceBrandColor
    }

    static var wooSecondary: UIColor {
        return active.wooSecondary
    }

    static var wooAccent: UIColor {
        return active.wooAccent
    }

    static var wooGreyLight: UIColor {
        return active.wooGreyLight
    }

    static var wooGreyBorder: UIColor {
        return active.wooGreyBorder
    }

    static var wooGreyMid: UIColor {
        return active.wooGreyMid
    }

    static var wooGreyTextMin: UIColor {
        return active.wooGreyTextMin
    }

    static var wooWhite: UIColor {
        return active.wooWhite
    }
}<|MERGE_RESOLUTION|>--- conflicted
+++ resolved
@@ -21,7 +21,6 @@
     var navBarImage: UIImage { get }
     var sectionBackgroundColor: UIColor { get }
     var sectionTitleColor: UIColor { get }
-    var statsBigDataFont: UIFont { get }
     var statusDangerColor: UIColor { get }
     var statusDangerBoldColor: UIColor { get }
     var statusNotIdentifiedColor: UIColor { get }
@@ -53,43 +52,13 @@
     let alternativeLoginsTitleFont      = UIFont.font(forStyle: .subheadline, weight: .semibold)
     let subheadlineFont                 = UIFont.font(forStyle: .subheadline, weight: .regular)
 
-    // Colors
+    // Colors!
     //
     let buttonPrimaryColor              = UIColor(red: 0x96/255.0, green: 0x58/255.0, blue: 0x8A/255.0, alpha: 0xFF/255.0)
     let buttonPrimaryHighlightedColor   = UIColor(red: 0x6E/255.0, green: 0x29/255.0, blue: 0x67/255.0, alpha: 0xFF/255.0)
     let buttonPrimaryTitleColor         = UIColor.white
     let buttonSecondaryColor            = UIColor.white
     let buttonSecondaryHighlightedColor = UIColor.gray
-<<<<<<< HEAD
-    let buttonSecondaryTitleColor = UIColor.gray
-    let buttonDisabledColor = UIColor.white
-    let buttonDisabledHighlightedColor = UIColor(red: 233.0/255.0, green: 239.0/255.0, blue: 234.0/255.0, alpha: 1.0)
-    let buttonDisabledTitleColor = UIColor(red: 233.0/255.0, green: 239.0/255.0, blue: 234.0/255.0, alpha: 1.0)
-    let cellSeparatorColor = UIColor.lightGray
-    let defaultTextColor = UIColor.black
-    let destructiveActionColor = UIColor(red: 197.0/255.0, green: 60.0/255.0, blue: 53.0/255.0, alpha: 1.0)
-    let navBarImage = UIImage(named: "woo-logo")!
-    let sectionBackgroundColor = UIColor(red: 239.0/255.0, green: 239.0/255.0, blue: 244.0/255.0, alpha: 1.0)
-    let sectionTitleColor = UIColor.darkGray
-    let statsBigDataFont = UIFont.systemFont(ofSize: 28.0, weight: .regular)
-    let statusDangerColor = UIColor(red: 255.0/255.0, green: 230.0/255.0, blue: 229.0/255.0, alpha: 1.0)
-    let statusDangerBoldColor = UIColor(red: 255.0/255.0, green: 197.0/255.0, blue: 195.0/255.0, alpha: 1.0)
-    let statusNotIdentifiedColor = UIColor(red: 235.0/255.0, green: 235.0/255.0, blue: 235.0/255.0, alpha: 1.0)
-    let statusNotIdentifiedBoldColor = UIColor(red: 226.0/255.0, green: 226.0/255.0, blue: 226.0/255.0, alpha: 1.0)
-    let statusPrimaryColor = UIColor(red: 244.0/255.0, green: 249.0/255.0, blue: 251.0/255.0, alpha: 1.0)
-    let statusPrimaryBoldColor = UIColor(red: 188.0/255.0, green: 222.0/255.0, blue: 238.0/255.0, alpha: 1.0)
-    let statusSuccessColor = UIColor(red: 239.00/255.0, green: 249.0/255.0, blue: 230.0/255.0, alpha: 1.0)
-    let statusSuccessBoldColor = UIColor(red: 201.0/255.0, green: 233.0/255.0, blue: 169.0/255.0, alpha: 1.0)
-    let subheadlineFont = UIFont.font(forStyle: .subheadline, weight: .regular)
-    let tableViewBackgroundColor = UIColor(red: 247.0/255.0, green: 247.0/255.0, blue: 247.0/255.0, alpha: 1.0)
-    let wooCommerceBrandColor = UIColor(red: 0x96/255.0, green: 0x58/255.0, blue: 0x8A/255.0, alpha: 0xFF/255.0)
-    let wooAccent = UIColor(red: 113.0/255.0, green: 176.0/255.0, blue: 47.0/255.0, alpha: 1.0)
-    let wooGreyLight = UIColor(red: 247.0/255.0, green: 247.0/255.0, blue: 247.0/255.0, alpha: 1.0)
-    let wooGreyMid = UIColor(red: 150.0/255.0, green: 150.0/255.0, blue: 150.0/255.0, alpha: 1.0)
-    let wooGreyTextMin = UIColor(red: 89.0/255.0, green: 89.0/255.0, blue: 89.0/255.0, alpha: 1.0)
-    let wooGreyBorder = UIColor(red: 230.0/255.0, green: 230.0/255.0, blue: 230.0/255.0, alpha: 1.0)
-    let wooSecondary = UIColor(red: 60.0/255.0, green: 60.0/255.0, blue: 60.0/255.0, alpha: 1.0)
-=======
     let buttonSecondaryTitleColor       = UIColor.gray
     let buttonDisabledColor             = UIColor.white
     let buttonDisabledHighlightedColor  = UIColor(red: 233.0/255.0, green: 239.0/255.0, blue: 234.0/255.0, alpha: 1.0)
@@ -145,7 +114,6 @@
         static let wooGreyMid            = UIColor(red: 150.0/255.0, green: 150.0/255.0, blue: 150.0/255.0, alpha: 1.0)
         static let wooGreyTextMin        = UIColor(red: 89.0/255.0, green: 89.0/255.0, blue: 89.0/255.0, alpha: 1.0)
     }
->>>>>>> 694e2cb0
 }
 
 
@@ -234,10 +202,6 @@
         return active.sectionTitleColor
     }
 
-    static var statsBigDataFont: UIFont {
-        return active.statsBigDataFont
-    }
-
     static var statusDangerColor: UIColor {
         return active.statusDangerColor
     }
