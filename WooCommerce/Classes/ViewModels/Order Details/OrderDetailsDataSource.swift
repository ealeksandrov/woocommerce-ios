--- conflicted
+++ resolved
@@ -700,20 +700,16 @@
 
         let shippingLabels = resultsControllers.shippingLabels
         self.shippingLabels = shippingLabels
+        self.shippingLabelOrderItemsAggregator = ShippingLabelOrderItemsAggregator(shippingLabels: shippingLabels,
+                                                                                   orderItems: items,
+                                                                                   products: self.products,
+                                                                                   productVariations: productVariations)
 
         let shippingLabelSections: [Section] = {
             guard shippingLabels.isNotEmpty else {
                 return []
             }
-<<<<<<< HEAD
-
-            self.shippingLabels = shippingLabels
-            self.shippingLabelOrderItemsAggregator = ShippingLabelOrderItemsAggregator(shippingLabels: shippingLabels,
-                                                                                       orderItems: items,
-                                                                                       products: self.products,
-                                                                                       productVariations: productVariations)
-=======
->>>>>>> 594b873c
+
             let sections = shippingLabels.enumerated().map { index, shippingLabel -> Section in
                 let title = String.localizedStringWithFormat(Title.shippingLabelPackageFormat, index + 1)
                 let isRefunded = shippingLabel.refund != nil
