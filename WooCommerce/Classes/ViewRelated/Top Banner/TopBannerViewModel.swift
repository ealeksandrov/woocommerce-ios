import UIKit

/// View model for `TopBannerView`.
///
struct TopBannerViewModel {

    enum TopButtonType {
        case chevron(handler: (() -> Void)?)
        case dismiss(handler: (() -> Void)?)
        case none

        var handler: (() -> Void)? {
            switch self {
            case let .chevron(handler), let .dismiss(handler):
                return handler
            case .none:
                return nil
            }
        }
    }

<<<<<<< HEAD
    /// Represents an actionable button with a title and an action
    ///
    struct ActionButton {
        let title: String
        let action: () -> Void
=======
    enum BannerType {
        case normal
        case warning
>>>>>>> 2030bfa3
    }

    let title: String?
    let infoText: String?
    let icon: UIImage?
    let isExpanded: Bool
    let topButton: TopButtonType
    let type: BannerType

<<<<<<< HEAD
    let actionButtons: [ActionButton]
=======
    /// Used when the top banner is not actionable.
    ///
    init(title: String?,
         infoText: String?,
         icon: UIImage?,
         isExpanded: Bool,
         topButton: TopButtonType,
         type: BannerType = .normal) {
        self.title = title
        self.infoText = infoText
        self.icon = icon
        self.isExpanded = isExpanded
        self.actionButtonTitle = nil
        self.actionHandler = nil
        self.topButton = topButton
        self.type = type
    }
>>>>>>> 2030bfa3

    init(title: String?,
         infoText: String?,
         icon: UIImage?,
         isExpanded: Bool = true,
<<<<<<< HEAD
         topButton: TopButtonType,
         actionButtons: [ActionButton] = []) {
=======
         actionHandler: @escaping () -> Void,
         topButton: TopButtonType,
         type: BannerType = .normal) {
>>>>>>> 2030bfa3
        self.title = title
        self.infoText = infoText
        self.icon = icon
        self.isExpanded = isExpanded
        self.topButton = topButton
<<<<<<< HEAD
        self.actionButtons = actionButtons
=======
        self.type = type
>>>>>>> 2030bfa3
    }
}<|MERGE_RESOLUTION|>--- conflicted
+++ resolved
@@ -19,17 +19,16 @@
         }
     }
 
-<<<<<<< HEAD
     /// Represents an actionable button with a title and an action
     ///
     struct ActionButton {
         let title: String
         let action: () -> Void
-=======
+    }
+
     enum BannerType {
         case normal
         case warning
->>>>>>> 2030bfa3
     }
 
     let title: String?
@@ -37,51 +36,22 @@
     let icon: UIImage?
     let isExpanded: Bool
     let topButton: TopButtonType
+    let actionButtons: [ActionButton]
     let type: BannerType
 
-<<<<<<< HEAD
-    let actionButtons: [ActionButton]
-=======
-    /// Used when the top banner is not actionable.
-    ///
     init(title: String?,
          infoText: String?,
          icon: UIImage?,
-         isExpanded: Bool,
+         isExpanded: Bool = true,
          topButton: TopButtonType,
+         actionButtons: [ActionButton] = [],
          type: BannerType = .normal) {
         self.title = title
         self.infoText = infoText
         self.icon = icon
         self.isExpanded = isExpanded
-        self.actionButtonTitle = nil
-        self.actionHandler = nil
         self.topButton = topButton
+        self.actionButtons = actionButtons
         self.type = type
     }
->>>>>>> 2030bfa3
-
-    init(title: String?,
-         infoText: String?,
-         icon: UIImage?,
-         isExpanded: Bool = true,
-<<<<<<< HEAD
-         topButton: TopButtonType,
-         actionButtons: [ActionButton] = []) {
-=======
-         actionHandler: @escaping () -> Void,
-         topButton: TopButtonType,
-         type: BannerType = .normal) {
->>>>>>> 2030bfa3
-        self.title = title
-        self.infoText = infoText
-        self.icon = icon
-        self.isExpanded = isExpanded
-        self.topButton = topButton
-<<<<<<< HEAD
-        self.actionButtons = actionButtons
-=======
-        self.type = type
->>>>>>> 2030bfa3
-    }
 }