import Photos
import UIKit
import WordPressUI
import Yosemite

/// The entry UI for adding/editing a Product.
final class ProductFormViewController<ViewModel: ProductFormViewModelProtocol>: UIViewController, UITableViewDelegate {
    typealias ProductModel = ViewModel.ProductModel

    @IBOutlet private weak var tableView: UITableView!
    @IBOutlet private weak var moreDetailsContainerView: UIView!

    private lazy var keyboardFrameObserver: KeyboardFrameObserver = {
        let keyboardFrameObserver = KeyboardFrameObserver { [weak self] keyboardFrame in
            self?.handleKeyboardFrameUpdate(keyboardFrame: keyboardFrame)
        }
        return keyboardFrameObserver
    }()

    private let viewModel: ViewModel
    private var product: ProductModel {
        viewModel.productModel
    }

    private var password: String? {
        viewModel.password
    }

    private var tableViewModel: ProductFormTableViewModel
    private var tableViewDataSource: ProductFormTableViewDataSource

    private let productImageActionHandler: ProductImageActionHandler
    private let productUIImageLoader: ProductUIImageLoader

    private let currency: String
    private let isEditProductsRelease2Enabled: Bool
    private let isEditProductsRelease3Enabled: Bool

    private lazy var exitForm: () -> Void = {
        presentationStyle.createExitForm(viewController: self)
    }()

    private let presentationStyle: ProductFormPresentationStyle
    private let navigationRightBarButtonItemsSubject = PublishSubject<[UIBarButtonItem]>()
    private var navigationRightBarButtonItems: Observable<[UIBarButtonItem]> {
        navigationRightBarButtonItemsSubject
    }
    private var cancellableProduct: ObservationToken?
    private var cancellableProductName: ObservationToken?
    private var cancellableUpdateEnabled: ObservationToken?

    init(viewModel: ViewModel,
         productImageActionHandler: ProductImageActionHandler,
         currency: String = CurrencySettings.shared.symbol(from: CurrencySettings.shared.currencyCode),
         presentationStyle: ProductFormPresentationStyle,
         isEditProductsRelease2Enabled: Bool,
         isEditProductsRelease3Enabled: Bool) {
        self.viewModel = viewModel
        self.currency = currency
        self.presentationStyle = presentationStyle
        self.isEditProductsRelease2Enabled = isEditProductsRelease2Enabled
        self.isEditProductsRelease3Enabled = isEditProductsRelease3Enabled
        self.productImageActionHandler = productImageActionHandler
        self.productUIImageLoader = DefaultProductUIImageLoader(productImageActionHandler: productImageActionHandler,
                                                                phAssetImageLoaderProvider: { PHImageManager.default() })
        self.tableViewModel = DefaultProductFormTableViewModel(product: viewModel.productModel,
                                                               actionsFactory: viewModel.actionsFactory,
                                                               currency: currency)
        self.tableViewDataSource = ProductFormTableViewDataSource(viewModel: tableViewModel,
                                                                  productImageStatuses: productImageActionHandler.productImageStatuses,
                                                                  productUIImageLoader: productUIImageLoader,
                                                                  canEditImages: isEditProductsRelease2Enabled)
        super.init(nibName: "ProductFormViewController", bundle: nil)
        tableViewDataSource.configureActions(onNameChange: { [weak self] name in
            self?.onEditProductNameCompletion(newName: name ?? "")
        }, onAddImage: { [weak self] in
            self?.showProductImages()
        })
    }

    required init?(coder: NSCoder) {
        fatalError("init(coder:) has not been implemented")
    }

    deinit {
        cancellableProduct?.cancel()
        cancellableProductName?.cancel()
        cancellableUpdateEnabled?.cancel()
    }

    override func viewDidLoad() {
        super.viewDidLoad()

        configurePresentationStyle()
        configureNavigationBar()
        configureMainView()
        configureTableView()
        configureMoreDetailsContainerView()

        startListeningToNotifications()
        handleSwipeBackGesture()

        observeProduct()
        observeProductName()
        observeUpdateCTAVisibility()

        productImageActionHandler.addUpdateObserver(self) { [weak self] (productImageStatuses, error) in
            guard let self = self else {
                return
            }

            if error != nil {
                let title = NSLocalizedString("Cannot upload image", comment: "The title of the alert when there is an error uploading an image")
                let message = NSLocalizedString("Please try again.", comment: "The message of the alert when there is an error uploading an image")
                self.displayErrorAlert(title: title, message: message)
            }

            if productImageStatuses.hasPendingUpload {
                self.onImageStatusesUpdated(statuses: productImageStatuses)
            }

            self.viewModel.updateImages(productImageStatuses.images)
        }
    }

    override func viewWillDisappear(_ animated: Bool) {
        super.viewWillDisappear(animated)

        view.endEditing(true)
    }

    // MARK: - Navigation actions handling

    override func shouldPopOnBackButton() -> Bool {
        if viewModel.hasUnsavedChanges() {
            presentBackNavigationActionSheet()
            return false
        }
        return true
    }

    override func shouldPopOnSwipeBack() -> Bool {
        return shouldPopOnBackButton()
    }

    // MARK: Navigation actions

    @objc func updateProduct() {
        ServiceLocator.analytics.track(.productDetailUpdateButtonTapped)
        let title = NSLocalizedString("Publishing your product...", comment: "Title of the in-progress UI while updating the Product remotely")
        let message = NSLocalizedString("Please wait while we publish this product to your store",
                                        comment: "Message of the in-progress UI while updating the Product remotely")
        let viewProperties = InProgressViewProperties(title: title, message: message)
        let inProgressViewController = InProgressViewController(viewProperties: viewProperties)

        // Before iOS 13, a modal with transparent background requires certain
        // `modalPresentationStyle` to prevent the view from turning dark after being presented.
        if #available(iOS 13.0, *) {} else {
            inProgressViewController.modalPresentationStyle = .overCurrentContext
        }

        navigationController?.present(inProgressViewController, animated: true, completion: nil)

        updateProductRemotely()
    }

    @objc func closeNavigationBarButtonTapped() {
        guard viewModel.hasUnsavedChanges() == false else {
            presentBackNavigationActionSheet()
            return
        }
        exitForm()
    }

    // MARK: Action Sheet

    /// More Options Action Sheet
    ///
    @objc func presentMoreOptionsActionSheet(_ sender: UIBarButtonItem) {
        let actionSheet = UIAlertController(title: nil, message: nil, preferredStyle: .actionSheet)
        actionSheet.view.tintColor = .text

        /// The "View product in store" action will be shown only if the product is published.
        if viewModel.canViewProductInStore() {
            actionSheet.addDefaultActionWithTitle(ActionSheetStrings.viewProduct) { [weak self] _ in
                ServiceLocator.analytics.track(.productDetailViewProductButtonTapped)
                self?.displayWebViewForProductInStore()
            }
        }

        actionSheet.addDefaultActionWithTitle(ActionSheetStrings.share) { [weak self] _ in
            ServiceLocator.analytics.track(.productDetailShareButtonTapped)
            self?.displayShareProduct()
        }

        actionSheet.addDefaultActionWithTitle(ActionSheetStrings.productSettings) { [weak self] _ in
            ServiceLocator.analytics.track(.productDetailViewSettingsButtonTapped)
            self?.displayProductSettings()
        }

        actionSheet.addCancelActionWithTitle(ActionSheetStrings.cancel) { _ in
        }

        let popoverController = actionSheet.popoverPresentationController
        popoverController?.barButtonItem = sender

        present(actionSheet, animated: true)
    }

    // MARK: - UITableViewDelegate

    func tableView(_ tableView: UITableView, didSelectRowAt indexPath: IndexPath) {
        tableView.deselectRow(at: indexPath, animated: true)

        let section = tableViewModel.sections[indexPath.section]
        switch section {
        case .primaryFields(let rows):
            let row = rows[indexPath.row]
            switch row {
            case .description:
                ServiceLocator.analytics.track(.productDetailViewProductDescriptionTapped)
                editProductDescription()
            default:
                break
            }
        case .settings(let rows):
            let row = rows[indexPath.row]
            switch row {
            case .price:
                ServiceLocator.analytics.track(.productDetailViewPriceSettingsTapped)
                editPriceSettings()
            case .shipping:
                ServiceLocator.analytics.track(.productDetailViewShippingSettingsTapped)
                editShippingSettings()
            case .inventory:
                ServiceLocator.analytics.track(.productDetailViewInventorySettingsTapped)
                editInventorySettings()
            case .categories:
                // TODO-2509 Edit Product M3 analytics
                editCategories()
            case .tags:
                // TODO-2509 Edit Product M3 analytics
                editTags()
            case .briefDescription:
                ServiceLocator.analytics.track(.productDetailViewShortDescriptionTapped)
                editBriefDescription()
            case .externalURL:
                // TODO-2509 Edit Product M3 analytics
                editExternalLink()
                break
            case .sku:
                // TODO-2509 Edit Product M3 analytics
                editSKU()
                break
            case .groupedProducts:
                editGroupedProducts()
                break
            case .variations:
                // TODO-2509 Edit Product M3 analytics
                guard let product = product as? Product else {
                    return
                }
                guard product.variations.isNotEmpty else {
                    return
                }
                let variationsViewController = ProductVariationsViewController(siteID: product.siteID,
<<<<<<< HEAD
                                                                               productID: product.productID,
                                                                               isEditProductsRelease3Enabled: isEditProductsRelease3Enabled)
=======
                                                                               productID: product.productID)
>>>>>>> ecddf69f
                show(variationsViewController, sender: self)
            }
        }
    }

    func tableView(_ tableView: UITableView, heightForHeaderInSection section: Int) -> CGFloat {
        let section = tableViewModel.sections[section]
        switch section {
        case .settings:
            return Constants.settingsHeaderHeight
        default:
            return 0
        }
    }

    func tableView(_ tableView: UITableView, viewForHeaderInSection section: Int) -> UIView? {
        let section = tableViewModel.sections[section]
        switch section {
        case .settings:
            let clearView = UIView(frame: .zero)
            clearView.backgroundColor = .listBackground
            return clearView
        default:
            return nil
        }
    }
}

// MARK: - Configuration
//
private extension ProductFormViewController {
    func configureNavigationBar() {
        updateNavigationBar(isUpdateEnabled: false)
        updateNavigationBarTitle(productName: product.name)
        removeNavigationBackBarButtonText()
    }

    func configureMainView() {
        view.backgroundColor = .basicBackground
    }

    func configureTableView() {
        registerTableViewCells()

        tableView.dataSource = tableViewDataSource
        tableView.delegate = self

        tableView.backgroundColor = .listForeground
        tableView.removeLastCellSeparator()

        // Since the table view is in a container under a stack view, the safe area adjustment should be handled in the container view.
        tableView.contentInsetAdjustmentBehavior = .never

        tableView.reloadData()
    }

    /// Registers all of the available TableViewCells
    ///
    func registerTableViewCells() {
        tableViewModel.sections.forEach { section in
            switch section {
            case .primaryFields(let rows):
                rows.forEach { row in
                    row.cellTypes.forEach { cellType in
                        tableView.register(cellType.loadNib(), forCellReuseIdentifier: cellType.reuseIdentifier)
                    }
                }
            default:
                return
            }
        }
    }

    func configurePresentationStyle() {
        switch presentationStyle {
        case .contained(let containerViewController):
            containerViewController.addCloseNavigationBarButton(target: self, action: #selector(closeNavigationBarButtonTapped))
        case .navigationStack:
            break
        }
    }

    func configureMoreDetailsContainerView() {
        let title = NSLocalizedString("Add more details", comment: "Title of the button at the bottom of the product form to add more product details.")
        let viewModel = BottomButtonContainerView.ViewModel(style: .link,
                                                            title: title,
                                                            image: .plusImage) { [weak self] button in
                                                                self?.moreDetailsButtonTapped(button: button)
        }
        let buttonContainerView = BottomButtonContainerView(viewModel: viewModel)

        moreDetailsContainerView.addSubview(buttonContainerView)
        moreDetailsContainerView.pinSubviewToAllEdges(buttonContainerView)
        moreDetailsContainerView.setContentCompressionResistancePriority(.required, for: .vertical)
        moreDetailsContainerView.setContentHuggingPriority(.required, for: .vertical)

        updateMoreDetailsButtonVisibility()
    }
}

// MARK: - Observations & responding to changes
//
private extension ProductFormViewController {
    func observeProduct() {
        cancellableProduct = viewModel.observableProduct.subscribe { [weak self] product in
            self?.onProductUpdated(product: product)
        }
    }

    func observeProductName() {
        cancellableProductName = viewModel.productName?.subscribe { [weak self] name in
            self?.updateNavigationBarTitle(productName: name)
        }
    }

    func observeUpdateCTAVisibility() {
        cancellableUpdateEnabled = viewModel.isUpdateEnabled.subscribe { [weak self] isUpdateEnabled in
            self?.updateNavigationBar(isUpdateEnabled: isUpdateEnabled)
        }
    }

    func onProductUpdated(product: ProductModel) {
        updateMoreDetailsButtonVisibility()

        tableViewModel = DefaultProductFormTableViewModel(product: product,
                                                          actionsFactory: viewModel.actionsFactory,
                                                          currency: currency)
        tableViewDataSource = ProductFormTableViewDataSource(viewModel: tableViewModel,
                                                             productImageStatuses: productImageActionHandler.productImageStatuses,
                                                             productUIImageLoader: productUIImageLoader,
                                                             canEditImages: isEditProductsRelease2Enabled)
        tableViewDataSource.configureActions(onNameChange: { [weak self] name in
            self?.onEditProductNameCompletion(newName: name ?? "")
        }, onAddImage: { [weak self] in
            self?.showProductImages()
        })
        tableView.dataSource = tableViewDataSource
        tableView.reloadData()
    }

    func onImageStatusesUpdated(statuses: [ProductImageStatus]) {
        tableViewDataSource = ProductFormTableViewDataSource(viewModel: tableViewModel,
                                                             productImageStatuses: statuses,
                                                             productUIImageLoader: productUIImageLoader,
                                                             canEditImages: isEditProductsRelease2Enabled)
        tableViewDataSource.configureActions(onNameChange: { [weak self] name in
            self?.onEditProductNameCompletion(newName: name ?? "")
        }, onAddImage: { [weak self] in
            self?.showProductImages()
        })
        tableView.dataSource = tableViewDataSource
        tableView.reloadData()
    }
}

// MARK: More details actions
//
private extension ProductFormViewController {
    func moreDetailsButtonTapped(button: UIButton) {
        let title = NSLocalizedString("Add more details",
                                      comment: "Title of the bottom sheet from the product form to add more product details.")
        let viewProperties = BottomSheetListSelectorViewProperties(title: title)
        let actions = viewModel.actionsFactory.bottomSheetActions()
        let dataSource = ProductFormBottomSheetListSelectorCommand(actions: actions) { [weak self] action in
                                                                    self?.dismiss(animated: true) { [weak self] in
                                                                        switch action {
                                                                        case .editInventorySettings:
                                                                            self?.editInventorySettings()
                                                                        case .editShippingSettings:
                                                                            self?.editShippingSettings()
                                                                        case .editCategories:
                                                                            self?.editCategories()
                                                                        case .editTags:
                                                                            self?.editTags()
                                                                        case .editBriefDescription:
                                                                            self?.editBriefDescription()
                                                                        case .editSKU:
                                                                            self?.editSKU()
                                                                            break
                                                                        }
                                                                    }
        }
        let listSelectorViewController = BottomSheetListSelectorViewController(viewProperties: viewProperties,
                                                                               command: dataSource) { [weak self] selectedSortOrder in
                                                                                self?.dismiss(animated: true, completion: nil)
        }
        let bottomSheet = BottomSheetViewController(childViewController: listSelectorViewController)
        bottomSheet.show(from: self, sourceView: button, arrowDirections: .down)
    }

    func updateMoreDetailsButtonVisibility() {
        let moreDetailsActions = viewModel.actionsFactory.bottomSheetActions()
        moreDetailsContainerView.isHidden = moreDetailsActions.isEmpty
    }
}

// MARK: Navigation actions
//
private extension ProductFormViewController {
    func updateProductRemotely() {
        waitUntilAllImagesAreUploaded { [weak self] in
            self?.dispatchUpdateProductAndPasswordAction()
        }
    }

    func waitUntilAllImagesAreUploaded(onCompletion: @escaping () -> Void) {
        let group = DispatchGroup()

        // Waits for all product images to be uploaded before updating the product remotely.
        group.enter()
        let observationToken = productImageActionHandler.addUpdateObserver(self) { [weak self] (productImageStatuses, error) in
            guard productImageStatuses.hasPendingUpload == false else {
                return
            }

            guard let self = self else {
                return
            }

            self.viewModel.updateImages(productImageStatuses.images)
            group.leave()
        }

        group.notify(queue: .main) {
            observationToken.cancel()
            onCompletion()
        }
    }

    func dispatchUpdateProductAndPasswordAction() {
        let group = DispatchGroup()

        // Updated Product
        if viewModel.hasProductChanged() {
            group.enter()

            viewModel.updateProductRemotely { [weak self] result in
                switch result {
                case .failure(let error):
                    let errorDescription = error.localizedDescription
                    DDLogError("⛔️ Error updating Product: \(errorDescription)")
                    ServiceLocator.analytics.track(.productDetailUpdateError)
                    // Dismisses the in-progress UI then presents the error alert.
                    self?.navigationController?.dismiss(animated: true) {
                        self?.displayError(error: error)
                    }
                case .success:
                    ServiceLocator.analytics.track(.productDetailUpdateSuccess)
                }
                group.leave()
            }
        }


        // Update product password if available
        if let password = viewModel.password, viewModel.hasPasswordChanged() {
            group.enter()
            let passwordUpdateAction = SitePostAction.updateSitePostPassword(siteID: product.siteID, postID: product.productID,
                                                                             password: password) { [weak self] (password, error) in
                guard let _ = password else {
                    DDLogError("⛔️ Error updating product password: \(error.debugDescription)")
                    group.leave()
                    return
                }

                self?.viewModel.resetPassword(password)
                group.leave()
            }
            ServiceLocator.stores.dispatch(passwordUpdateAction)
        }

        group.notify(queue: .main) { [weak self] in
            // Dismisses the in-progress UI.
            self?.navigationController?.dismiss(animated: true, completion: nil)
        }
    }

    func displayError(error: ProductUpdateError?) {
        let title = NSLocalizedString("Cannot update product", comment: "The title of the alert when there is an error updating the product")

        let message = error?.alertMessage

        displayErrorAlert(title: title, message: message)
    }

    func displayErrorAlert(title: String?, message: String?) {
        let alert = UIAlertController(title: title,
                                      message: message,
                                      preferredStyle: .alert)
        let cancel = UIAlertAction(title: NSLocalizedString(
            "OK",
            comment: "Dismiss button on the alert when there is an error updating the product"
        ), style: .cancel, handler: nil)
        alert.addAction(cancel)

        present(alert, animated: true, completion: nil)
    }

    func displayWebViewForProductInStore() {
        guard let url = URL(string: product.permalink) else {
            return
        }
        WebviewHelper.launch(url, with: self)
    }

    func displayShareProduct() {
        guard let url = URL(string: product.permalink) else {
            return
        }

        SharingHelper.shareURL(url: url, title: product.name, from: view, in: self)
    }

    func displayProductSettings() {
        guard let product = product as? Product else {
            return
        }

        let viewController = ProductSettingsViewController(product: product, password: password, completion: { [weak self] (productSettings) in
            guard let self = self else {
                return
            }
            self.viewModel.updateProductSettings(productSettings)
        }, onPasswordRetrieved: { [weak self] (originalPassword) in
            self?.viewModel.resetPassword(originalPassword)
        })
        navigationController?.pushViewController(viewController, animated: true)
    }
}

// MARK: Navigation Bar Items
//
private extension ProductFormViewController {
    func updateNavigationBarTitle(productName: String) {
        navigationItem.title = productName
        switch presentationStyle {
        case .contained(let containerViewController):
            containerViewController.navigationItem.title = productName
        default:
            break
        }
    }

    func updateNavigationBar(isUpdateEnabled: Bool) {
        var rightBarButtonItems = [UIBarButtonItem]()

        if isUpdateEnabled {
            rightBarButtonItems.append(createUpdateBarButtonItem())
        }

        if isEditProductsRelease2Enabled {
            rightBarButtonItems.insert(createMoreOptionsBarButtonItem(), at: 0)
        }

        navigationItem.rightBarButtonItems = rightBarButtonItems
        switch presentationStyle {
        case .contained(let containerViewController):
            containerViewController.navigationItem.rightBarButtonItems = rightBarButtonItems
        default:
            break
        }
    }

    func createUpdateBarButtonItem() -> UIBarButtonItem {
        let updateTitle = NSLocalizedString("Update", comment: "Action for updating a Product remotely")
        return UIBarButtonItem(title: updateTitle, style: .done, target: self, action: #selector(updateProduct))
    }

    func createMoreOptionsBarButtonItem() -> UIBarButtonItem {
        let moreButton = UIBarButtonItem(image: .moreImage,
                                     style: .plain,
                                     target: self,
                                     action: #selector(presentMoreOptionsActionSheet(_:)))
        moreButton.accessibilityLabel = NSLocalizedString("More options", comment: "Accessibility label for the Edit Product More Options action sheet")
        moreButton.accessibilityIdentifier = "edit-product-more-options-button"
        return moreButton
    }
}

// MARK: - Keyboard management
//
private extension ProductFormViewController {
    /// Registers for all of the related Notifications
    ///
    func startListeningToNotifications() {
        keyboardFrameObserver.startObservingKeyboardFrame()
    }
}

extension ProductFormViewController: KeyboardScrollable {
    var scrollable: UIScrollView {
        return tableView
    }
}

// MARK: Action - Edit Product Images
//
private extension ProductFormViewController {
    func showProductImages() {
        let imagesViewController = ProductImagesViewController(product: product,
                                                               productImageActionHandler: productImageActionHandler,
                                                               productUIImageLoader: productUIImageLoader) { [weak self] images, hasChangedData in
                                                                self?.onEditProductImagesCompletion(images: images, hasChangedData: hasChangedData)
        }
        navigationController?.pushViewController(imagesViewController, animated: true)
    }

    func onEditProductImagesCompletion(images: [ProductImage], hasChangedData: Bool) {
        defer {
            navigationController?.popViewController(animated: true)
        }
        ServiceLocator.analytics.track(.productImageSettingsDoneButtonTapped, withProperties: ["has_changed_data": hasChangedData])
        guard hasChangedData else {
            return
        }
        self.viewModel.updateImages(images)
    }
}

// MARK: Action - Edit Product Name
//
private extension ProductFormViewController {
    func onEditProductNameCompletion(newName: String) {
        viewModel.updateName(newName)
    }
}


// MARK: - Navigation actions handling
//
private extension ProductFormViewController {
    func presentBackNavigationActionSheet() {
        UIAlertController.presentDiscardChangesActionSheet(viewController: self, onDiscard: { [weak self] in
            guard let self = self else {
                return
            }
            self.exitForm()
        })
    }
}


// MARK: Action - Edit Product Parameters
//
private extension ProductFormViewController {
    func editProductDescription() {
        let editorViewController = EditorFactory().productDescriptionEditor(product: product) { [weak self] content in
            self?.onEditProductDescriptionCompletion(newDescription: content)
        }
        navigationController?.pushViewController(editorViewController, animated: true)
    }

    func onEditProductDescriptionCompletion(newDescription: String) {
        defer {
            navigationController?.popViewController(animated: true)
        }
        let hasChangedData = newDescription != product.description
        ServiceLocator.analytics.track(.productDescriptionDoneButtonTapped, withProperties: ["has_changed_data": hasChangedData])

        guard hasChangedData else {
            return
        }
        viewModel.updateDescription(newDescription)
    }
}

// MARK: Action - Edit Product Price Settings
//
private extension ProductFormViewController {
    func editPriceSettings() {
        let priceSettingsViewController = ProductPriceSettingsViewController(product: product) { [weak self]
            (regularPrice, salePrice, dateOnSaleStart, dateOnSaleEnd, taxStatus, taxClass) in
            self?.onEditPriceSettingsCompletion(regularPrice: regularPrice,
                                                salePrice: salePrice,
                                                dateOnSaleStart: dateOnSaleStart,
                                                dateOnSaleEnd: dateOnSaleEnd,
                                                taxStatus: taxStatus,
                                                taxClass: taxClass)
        }
        navigationController?.pushViewController(priceSettingsViewController, animated: true)
    }

    func onEditPriceSettingsCompletion(regularPrice: String?,
                                       salePrice: String?,
                                       dateOnSaleStart: Date?,
                                       dateOnSaleEnd: Date?,
                                       taxStatus: ProductTaxStatus,
                                       taxClass: TaxClass?) {
        defer {
            navigationController?.popViewController(animated: true)
        }

        let hasChangedData: Bool = {
                getDecimalPrice(regularPrice) != getDecimalPrice(product.regularPrice) ||
                getDecimalPrice(salePrice) != getDecimalPrice(product.salePrice) ||
                dateOnSaleStart != product.dateOnSaleStart ||
                dateOnSaleEnd != product.dateOnSaleEnd ||
                taxStatus != product.productTaxStatus ||
                taxClass?.slug != product.taxClass
        }()

        ServiceLocator.analytics.track(.productPriceSettingsDoneButtonTapped, withProperties: ["has_changed_data": hasChangedData])
        guard hasChangedData else {
            return
        }

        viewModel.updatePriceSettings(regularPrice: regularPrice,
                                      salePrice: salePrice,
                                      dateOnSaleStart: dateOnSaleStart,
                                      dateOnSaleEnd: dateOnSaleEnd,
                                      taxStatus: taxStatus,
                                      taxClass: taxClass)
    }
}

// MARK: Action - Edit Product Shipping Settings
//
private extension ProductFormViewController {
    func editShippingSettings() {
        let shippingSettingsViewController = ProductShippingSettingsViewController(product: product) { [weak self] (weight, dimensions, shippingClass) in
            self?.onEditShippingSettingsCompletion(weight: weight, dimensions: dimensions, shippingClass: shippingClass)
        }
        navigationController?.pushViewController(shippingSettingsViewController, animated: true)
    }

    func onEditShippingSettingsCompletion(weight: String?, dimensions: ProductDimensions, shippingClass: ProductShippingClass?) {
        defer {
            navigationController?.popViewController(animated: true)
        }
        let hasChangedData: Bool = {
            weight != self.product.weight ||
                dimensions != self.product.dimensions ||
                shippingClass?.slug != product.shippingClass
        }()
        ServiceLocator.analytics.track(.productShippingSettingsDoneButtonTapped, withProperties: ["has_changed_data": hasChangedData])

        guard hasChangedData else {
            return
        }
        viewModel.updateShippingSettings(weight: weight, dimensions: dimensions, shippingClass: shippingClass)
    }
}

// MARK: Action - Edit Product Inventory Settings
//
private extension ProductFormViewController {
    func editInventorySettings() {
        // TODO-2085: Support product variation
        guard let product = product as? Product else {
            return
        }
        let inventorySettingsViewController = ProductInventorySettingsViewController(product: product) { [weak self] data in
            self?.onEditInventorySettingsCompletion(data: data)
        }
        navigationController?.pushViewController(inventorySettingsViewController, animated: true)
    }

    func onEditInventorySettingsCompletion(data: ProductInventoryEditableData) {
        // TODO-2085: Support product variation
        guard let product = product as? Product else {
            return
        }
        defer {
            navigationController?.popViewController(animated: true)
        }
        let originalData = ProductInventoryEditableData(product: product)
        let hasChangedData = originalData != data
        ServiceLocator.analytics.track(.productInventorySettingsDoneButtonTapped, withProperties: ["has_changed_data": hasChangedData])

        guard hasChangedData else {
            return
        }
        viewModel.updateInventorySettings(sku: data.sku,
                                          manageStock: data.manageStock,
                                          soldIndividually: data.soldIndividually,
                                          stockQuantity: data.stockQuantity,
                                          backordersSetting: data.backordersSetting,
                                          stockStatus: data.stockStatus)
    }
}

// MARK: Action - Edit Product Brief Description (Short Description)
//
private extension ProductFormViewController {
    func editBriefDescription() {
        let editorViewController = EditorFactory().productBriefDescriptionEditor(product: product) { [weak self] content in
            self?.onEditBriefDescriptionCompletion(newBriefDescription: content)
        }
        navigationController?.pushViewController(editorViewController, animated: true)
    }

    func onEditBriefDescriptionCompletion(newBriefDescription: String) {
        defer {
            navigationController?.popViewController(animated: true)
        }
        let hasChangedData = newBriefDescription != product.shortDescription
        ServiceLocator.analytics.track(.productShortDescriptionDoneButtonTapped, withProperties: ["has_changed_data": hasChangedData])

        guard hasChangedData else {
            return
        }
        viewModel.updateBriefDescription(newBriefDescription)
    }
}

// MARK: Action - Edit Product Categories
//

private extension ProductFormViewController {
    func editCategories() {
        guard let product = product as? Product else {
            return
        }

        let categoryListViewController = ProductCategoryListViewController(product: product) { [weak self] (categories) in
            self?.onEditCategoriesCompletion(categories: categories)
        }
        show(categoryListViewController, sender: self)
    }

    func onEditCategoriesCompletion(categories: [ProductCategory]) {
        guard let product = product as? Product else {
            return
        }

        defer {
            navigationController?.popViewController(animated: true)
        }
        //TODO: Edit Product M3 analytics
        let hasChangedData = categories.sorted() != product.categories.sorted()
        guard hasChangedData else {
            return
        }
        viewModel.updateProductCategories(categories)
    }
}

// MARK: Action - Edit Product Tags
//

private extension ProductFormViewController {
    func editTags() {
        //TODO-2081: add action
    }

    func onEditTagsCompletion(tags: [ProductTag]) {
        //TODO-2081: manage completion in editTags()
    }
}

// MARK: Action - Edit Product SKU
//
private extension ProductFormViewController {
    func editSKU() {
        guard let product = product as? Product else {
            return
        }

        let viewController = ProductInventorySettingsViewController(product: product, formType: .sku) { [weak self] data in
            self?.onEditSKUCompletion(sku: data.sku)
        }
        show(viewController, sender: self)
    }

    func onEditSKUCompletion(sku: String?) {
        defer {
            navigationController?.popViewController(animated: true)
        }
        // TODO-2509: Edit Product M3 analytics
        let hasChangedData = sku != product.sku
        guard hasChangedData else {
            return
        }
        viewModel.updateSKU(sku)
    }
}

// MARK: Action - Edit Grouped Products (Grouped Products Only)
//
private extension ProductFormViewController {
    func editGroupedProducts() {
        guard let product = product as? Product else {
            return
        }

        let viewController = GroupedProductsViewController(product: product) { [weak self] groupedProductIDs in
            self?.onEditGroupedProductsCompletion(groupedProductIDs: groupedProductIDs)
        }
        show(viewController, sender: self)
    }

    func onEditGroupedProductsCompletion(groupedProductIDs: [Int64]) {
        guard let product = product as? Product else {
            return
        }

        defer {
            navigationController?.popViewController(animated: true)
        }
        // TODO-2000: Edit Product M3 analytics
        let hasChangedData = groupedProductIDs != product.groupedProducts
        guard hasChangedData else {
            return
        }
        viewModel.updateGroupedProductIDs(groupedProductIDs)
    }
}

// MARK: Action - Edit Product External Link
//
private extension ProductFormViewController {
    func editExternalLink() {
        guard let product = product as? Product else {
            return
        }

        let viewController = ProductExternalLinkViewController(product: product) { [weak self] externalURL, buttonText in
            self?.onEditExternalLinkCompletion(externalURL: externalURL, buttonText: buttonText)
        }
        show(viewController, sender: self)
    }

    func onEditExternalLinkCompletion(externalURL: String?, buttonText: String) {
        guard let product = product as? Product else {
            return
        }

        defer {
            navigationController?.popViewController(animated: true)
        }
        // TODO-2000: Edit Product M3 analytics
        let hasChangedData = externalURL != product.externalURL || buttonText != product.buttonText
        guard hasChangedData else {
            return
        }
        viewModel.updateExternalLink(externalURL: externalURL, buttonText: buttonText)
    }
}

// MARK: Convenience Methods
//
private extension ProductFormViewController {
    func getDecimalPrice(_ price: String?) -> NSDecimalNumber? {
        guard let price = price else {
            return nil
        }
        let currencyFormatter = CurrencyFormatter()
        return currencyFormatter.convertToDecimal(from: price)
    }
}

// MARK: Constants
//
<<<<<<< HEAD
private enum Constants {
    static let settingsHeaderHeight = CGFloat(16)
}

private enum ActionSheetStrings {
    static let viewProduct = NSLocalizedString("View Product in Store",
                                               comment: "Button title View product in store in Edit Product More Options Action Sheet")
    static let share = NSLocalizedString("Share", comment: "Button title Share in Edit Product More Options Action Sheet")
    static let productSettings = NSLocalizedString("Product Settings", comment: "Button title Product Settings in Edit Product More Options Action Sheet")
    static let cancel = NSLocalizedString("Cancel", comment: "Button title Cancel in Edit Product More Options Action Sheet")
=======
private enum ActionSheetStrings {
    static let viewProduct = NSLocalizedString("View Product in Store",
                                               comment: "Button title View product in store in Edit Product More Options Action Sheet")
    static let share = NSLocalizedString("Share", comment: "Button title Share in Edit Product More Options Action Sheet")
    static let productSettings = NSLocalizedString("Product Settings", comment: "Button title Product Settings in Edit Product More Options Action Sheet")
    static let cancel = NSLocalizedString("Cancel", comment: "Button title Cancel in Edit Product More Options Action Sheet")
}

private enum Constants {
    static let settingsHeaderHeight = CGFloat(16)
>>>>>>> ecddf69f
}<|MERGE_RESOLUTION|>--- conflicted
+++ resolved
@@ -264,12 +264,8 @@
                     return
                 }
                 let variationsViewController = ProductVariationsViewController(siteID: product.siteID,
-<<<<<<< HEAD
                                                                                productID: product.productID,
                                                                                isEditProductsRelease3Enabled: isEditProductsRelease3Enabled)
-=======
-                                                                               productID: product.productID)
->>>>>>> ecddf69f
                 show(variationsViewController, sender: self)
             }
         }
@@ -817,10 +813,6 @@
 //
 private extension ProductFormViewController {
     func editInventorySettings() {
-        // TODO-2085: Support product variation
-        guard let product = product as? Product else {
-            return
-        }
         let inventorySettingsViewController = ProductInventorySettingsViewController(product: product) { [weak self] data in
             self?.onEditInventorySettingsCompletion(data: data)
         }
@@ -828,10 +820,6 @@
     }
 
     func onEditInventorySettingsCompletion(data: ProductInventoryEditableData) {
-        // TODO-2085: Support product variation
-        guard let product = product as? Product else {
-            return
-        }
         defer {
             navigationController?.popViewController(animated: true)
         }
@@ -1023,27 +1011,14 @@
 
 // MARK: Constants
 //
-<<<<<<< HEAD
-private enum Constants {
-    static let settingsHeaderHeight = CGFloat(16)
-}
-
 private enum ActionSheetStrings {
     static let viewProduct = NSLocalizedString("View Product in Store",
                                                comment: "Button title View product in store in Edit Product More Options Action Sheet")
     static let share = NSLocalizedString("Share", comment: "Button title Share in Edit Product More Options Action Sheet")
     static let productSettings = NSLocalizedString("Product Settings", comment: "Button title Product Settings in Edit Product More Options Action Sheet")
     static let cancel = NSLocalizedString("Cancel", comment: "Button title Cancel in Edit Product More Options Action Sheet")
-=======
-private enum ActionSheetStrings {
-    static let viewProduct = NSLocalizedString("View Product in Store",
-                                               comment: "Button title View product in store in Edit Product More Options Action Sheet")
-    static let share = NSLocalizedString("Share", comment: "Button title Share in Edit Product More Options Action Sheet")
-    static let productSettings = NSLocalizedString("Product Settings", comment: "Button title Product Settings in Edit Product More Options Action Sheet")
-    static let cancel = NSLocalizedString("Cancel", comment: "Button title Cancel in Edit Product More Options Action Sheet")
 }
 
 private enum Constants {
     static let settingsHeaderHeight = CGFloat(16)
->>>>>>> ecddf69f
 }