--- conflicted
+++ resolved
@@ -30,16 +30,12 @@
                 return
             }
 
-<<<<<<< HEAD
+            updateMoreDetailsButtonVisibility(product: product)
+
             viewModel = DefaultProductFormTableViewModel(product: product,
                                                          currency: currency,
                                                          isEditProductsRelease2Enabled: isEditProductsRelease2Enabled,
                                                          isEditProductsRelease3Enabled: isEditProductsRelease3Enabled)
-=======
-            updateMoreDetailsButtonVisibility(product: product)
-
-            viewModel = DefaultProductFormTableViewModel(product: product, currency: currency)
->>>>>>> 6bfa15a2
             tableViewDataSource = ProductFormTableViewDataSource(viewModel: viewModel,
                                                                  productImageStatuses: productImageActionHandler.productImageStatuses,
                                                                  productUIImageLoader: productUIImageLoader,
@@ -261,7 +257,6 @@
         let title = NSLocalizedString("Add more details",
                                       comment: "Title of the bottom sheet from the product form to add more product details.")
         let viewProperties = BottomSheetListSelectorViewProperties(title: title)
-        let isEditProductsRelease3Enabled = featureFlagService.isFeatureFlagEnabled(.editProductsRelease3)
         let dataSource = ProductFormBottomSheetListSelectorCommand(product: product,
                                                                    isEditProductsRelease3Enabled: isEditProductsRelease3Enabled) { [weak self] action in
                                                                     self?.dismiss(animated: true) { [weak self] in
@@ -286,7 +281,7 @@
     }
 
     func updateMoreDetailsButtonVisibility(product: Product) {
-        guard featureFlagService.isFeatureFlagEnabled(.editProductsRelease2) else {
+        guard isEditProductsRelease2Enabled else {
             moreDetailsContainerView.isHidden = true
             return
         }
