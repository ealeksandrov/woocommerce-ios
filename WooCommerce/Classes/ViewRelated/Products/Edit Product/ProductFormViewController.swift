--- conflicted
+++ resolved
@@ -6,18 +6,15 @@
 
     @IBOutlet private weak var tableView: UITableView!
 
-<<<<<<< HEAD
     private lazy var keyboardFrameObserver: KeyboardFrameObserver = {
         let keyboardFrameObserver = KeyboardFrameObserver(onKeyboardFrameUpdate: handleKeyboardFrameUpdate(keyboardFrame:))
         return keyboardFrameObserver
     }()
 
-=======
     /// The product model before any potential edits; reset after a remote update.
     private var originalProduct: Product
 
     /// The product model with potential edits; reset after a remote update.
->>>>>>> eda177ab
     private var product: Product {
         didSet {
             if isNameTheOnlyChange(oldProduct: oldValue, newProduct: product) {
@@ -354,22 +351,6 @@
 // MARK: Action - Edit Product Name
 //
 private extension ProductFormViewController {
-<<<<<<< HEAD
-=======
-    func editProductName() {
-        let placeholder = NSLocalizedString("Enter a title...", comment: "The text placeholder for the Text Editor screen")
-        let navigationTitle = NSLocalizedString("Title", comment: "The navigation bar title of the Text editor screen.")
-        let textViewController = TextViewViewController(text: product.name,
-                                                        placeholder: placeholder,
-                                                        navigationTitle: navigationTitle
-        ) { [weak self] (newProductName) in
-            self?.onEditProductNameCompletion(newName: newProductName ?? "")
-        }
-
-        navigationController?.pushViewController(textViewController, animated: true)
-    }
-
->>>>>>> eda177ab
     func onEditProductNameCompletion(newName: String) {
         product = productUpdater.nameUpdated(name: newName)
     }
@@ -391,15 +372,12 @@
         }
         return true
     }
-<<<<<<< HEAD
-=======
 
     private func presentBackNavigationActionSheet() {
         UIAlertController.presentDiscardChangesActionSheet(viewController: self, onDiscard: { [weak self] in
             self?.navigationController?.popViewController(animated: true)
         })
     }
->>>>>>> eda177ab
 }
 
 
