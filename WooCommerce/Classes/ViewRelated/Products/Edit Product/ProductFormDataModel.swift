--- conflicted
+++ resolved
@@ -85,17 +85,16 @@
         productStockStatus
     }
 
-<<<<<<< HEAD
     var status: ProductStatus {
         productStatus
-=======
+    }
+
     func allowsMultipleImages() -> Bool {
         true
     }
 
     func isImageDeletionEnabled() -> Bool {
         true
->>>>>>> 6cf2ab82
     }
 }
 
