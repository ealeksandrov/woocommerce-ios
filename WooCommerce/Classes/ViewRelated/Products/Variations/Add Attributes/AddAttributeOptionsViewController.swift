import UIKit
import Yosemite
import WordPressUI

final class AddAttributeOptionsViewController: UIViewController {

    @IBOutlet weak private var tableView: UITableView!
    private let ghostTableView = UITableView()

    private let viewModel: AddAttributeOptionsViewModel

    private let noticePresenter: NoticePresenter

    private let analytics: Analytics

    /// Closure to be invoked(with the updated product) when the update/create/remove attribute operation finishes successfully.
    ///
    private let onCompletion: (Product) -> Void

    /// Keyboard management
    ///
    private lazy var keyboardFrameObserver: KeyboardFrameObserver = KeyboardFrameObserver { [weak self] keyboardFrame in
        self?.handleKeyboardFrameUpdate(keyboardFrame: keyboardFrame)
    }

    /// Empty state screen
    ///
    private lazy var emptyStateViewController = EmptyStateViewController(style: .list)

    /// Sync error state config for EmptyStateViewController
    ///
    private lazy var errorStateConfig: EmptyStateViewController.Config = {
        let message = NSAttributedString(string: Localization.syncErrorMessage, attributes: [.font: EmptyStateViewController.Config.messageFont])
        return .withButton(message: message, image: .errorImage, details: "", buttonTitle: Localization.retryAction) { [weak self] in
            self?.viewModel.synchronizeOptions()
        }
    }()

    /// Initializer for `AddAttributeOptionsViewController`
    ///
    /// - Parameters:
    ///   - onCompletion: Closure to be invoked(with the updated product) when the update/create/remove attribute operation finishes successfully.
    init(viewModel: AddAttributeOptionsViewModel,
         noticePresenter: NoticePresenter = ServiceLocator.noticePresenter,
         analytics: Analytics = ServiceLocator.analytics,
         onCompletion: @escaping (Product) -> Void) {
        self.viewModel = viewModel
        self.noticePresenter = noticePresenter
        self.analytics = analytics
        self.onCompletion = onCompletion
        super.init(nibName: nil, bundle: nil)
    }

    required init?(coder: NSCoder) {
        fatalError("init(coder:) has not been implemented")
    }

    override func viewDidLoad() {
        super.viewDidLoad()
        configureNavigationBar()
        configureMainView()
        configureTableView()
        configureGhostTableView()
        registerTableViewHeaderSections()
        registerTableViewCells()
        startListeningToNotifications()
        observeViewModel()
        renderViewModel()
    }
}

// MARK: - View Configuration
//
private extension AddAttributeOptionsViewController {

    func configureNavigationBar() {
        removeNavigationBackBarButtonText()
    }

    func configureRightButtonItem() {
        // The update indicator has precedence over the next button
        if viewModel.showUpdateIndicator {
            return navigationItem.rightBarButtonItems = [createUpdateIndicatorButton()]
        }

        // Assemble buttons based view model visibility
        let moreButton = UIBarButtonItem(image: .moreImage, style: .plain, target: self, action: #selector(moreButtonPressed(_:)))
        let buttons = [
            createNextButton(enabled: viewModel.isNextButtonEnabled),
            viewModel.showMoreButton ? moreButton : nil
        ]

        navigationItem.rightBarButtonItems = buttons.compactMap { $0 }
    }

    func createUpdateIndicatorButton() -> UIBarButtonItem {
        let indicator = UIActivityIndicatorView(style: .medium)
        indicator.color = .primaryButtonTitle
        indicator.startAnimating()
        return UIBarButtonItem(customView: indicator)
    }

    func createNextButton(enabled: Bool) -> UIBarButtonItem {
        let button = UIBarButtonItem(title: Localization.nextNavBarButton, style: .plain, target: self, action: #selector(nextButtonPressed))
        button.isEnabled = enabled
        return button
    }

    func configureMainView() {
        view.backgroundColor = .listBackground
    }

    func configureTableView() {
        tableView.rowHeight = UITableView.automaticDimension
        tableView.sectionFooterHeight = UITableView.automaticDimension
        tableView.backgroundColor = .listBackground

        tableView.dataSource = self
        tableView.delegate = self
        tableView.isEditing = true
        tableView.allowsSelectionDuringEditing = true
    }

    func configureGhostTableView() {
        view.addSubview(ghostTableView)
        ghostTableView.isHidden = true
        ghostTableView.translatesAutoresizingMaskIntoConstraints = false
        ghostTableView.pinSubviewToAllEdges(view)
        ghostTableView.backgroundColor = .listBackground
        ghostTableView.removeLastCellSeparator()
    }

    func registerTableViewHeaderSections() {
        let headerNib = UINib(nibName: TwoColumnSectionHeaderView.reuseIdentifier, bundle: nil)
        tableView.register(headerNib, forHeaderFooterViewReuseIdentifier: TwoColumnSectionHeaderView.reuseIdentifier)
    }

    func registerTableViewCells() {
        tableView.registerNib(for: BasicTableViewCell.self)
        tableView.registerNib(for: TextFieldTableViewCell.self)
        ghostTableView.registerNib(for: WooBasicTableViewCell.self)
    }

    func observeViewModel() {
        viewModel.onChange = { [weak self] in
            guard let self = self else { return }
            self.renderViewModel()
        }
    }

    func renderViewModel() {
        title = viewModel.getCurrentAttributeName()
        configureRightButtonItem()
        tableView.reloadData()

        if viewModel.showGhostTableView {
            displayGhostTableView()
        } else {
            removeGhostTableView()
        }

        if viewModel.showSyncError {
            displaySyncErrorViewController()
        } else {
            removeEmptyStateViewController()
        }
    }

    /// Shows the EmptyStateViewController for options sync error state
    ///
    func displaySyncErrorViewController() {
        addChild(emptyStateViewController)

        emptyStateViewController.view.translatesAutoresizingMaskIntoConstraints = false
        view.addSubview(emptyStateViewController.view)

        emptyStateViewController.view.pinSubviewToAllEdges(view)
        emptyStateViewController.didMove(toParent: self)
        emptyStateViewController.configure(errorStateConfig)
    }

    func removeEmptyStateViewController() {
        guard emptyStateViewController.parent == self else {
            return
        }

        emptyStateViewController.willMove(toParent: nil)
        emptyStateViewController.view.removeFromSuperview()
        emptyStateViewController.removeFromParent()
    }
}

// MARK: - UITableViewDataSource Conformance
//
extension AddAttributeOptionsViewController: UITableViewDataSource {

    func numberOfSections(in tableView: UITableView) -> Int {
        return viewModel.sections.count
    }

    func tableView(_ tableView: UITableView, numberOfRowsInSection section: Int) -> Int {
        return viewModel.sections[section].rows.count
    }

    func tableView(_ tableView: UITableView, cellForRowAt indexPath: IndexPath) -> UITableViewCell {
        let row = viewModel.sections[indexPath.section].rows[indexPath.row]
        let cell = tableView.dequeueReusableCell(withIdentifier: row.reuseIdentifier, for: indexPath)
        configure(cell, for: row, at: indexPath)

        return cell
    }

    func tableView(_ tableView: UITableView, editingStyleForRowAt indexPath: IndexPath) -> UITableViewCell.EditingStyle {
        .none // Don't show the default red delete button
    }

    func tableView(_ tableView: UITableView, shouldIndentWhileEditingRowAt indexPath: IndexPath) -> Bool {
        false // Don't indent content
    }

    func tableView(_ tableView: UITableView,
                   targetIndexPathForMoveFromRowAt sourceIndexPath: IndexPath,
                   toProposedIndexPath proposedDestinationIndexPath: IndexPath) -> IndexPath {
        // Constraint reorder destination to sections that support it.
        let proposedSection = viewModel.sections[proposedDestinationIndexPath.section]
        guard proposedSection.allowsReorder else {
            return sourceIndexPath
        }
        return proposedDestinationIndexPath
    }

    func tableView(_ tableView: UITableView, canMoveRowAt indexPath: IndexPath) -> Bool {
        // Only allow reorder if the section allows it.
        let section = viewModel.sections[indexPath.section]
        return section.allowsReorder
    }

    func tableView(_ tableView: UITableView, moveRowAt sourceIndexPath: IndexPath, to destinationIndexPath: IndexPath) {
        viewModel.reorderSelectedOptions(fromIndex: sourceIndexPath.row, toIndex: destinationIndexPath.row)
    }
}

// MARK: - UITableViewDelegate Conformance
//
extension AddAttributeOptionsViewController: UITableViewDelegate {
    func tableView(_ tableView: UITableView, didSelectRowAt indexPath: IndexPath) {
        guard viewModel.sections[indexPath.section].allowsSelection else {
            return
        }
        viewModel.selectExistingOption(atIndex: indexPath.row)
    }

    func tableView(_ tableView: UITableView, heightForHeaderInSection section: Int) -> CGFloat {
        return UITableView.automaticDimension
    }

    func tableView(_ tableView: UITableView, estimatedHeightForHeaderInSection section: Int) -> CGFloat {
        return 44
    }

    func tableView(_ tableView: UITableView, viewForHeaderInSection section: Int) -> UIView? {
        guard let leftText = viewModel.sections[section].header else {
            return nil
        }

        let headerID = TwoColumnSectionHeaderView.reuseIdentifier
        guard let headerView = tableView.dequeueReusableHeaderFooterView(withIdentifier: headerID) as? TwoColumnSectionHeaderView else {
            assertionFailure("Could not find section header view for reuseIdentifier \(headerID)")
            return nil
        }

        headerView.leftText = leftText
        headerView.rightText = nil

        return headerView
    }

    func tableView(_ tableView: UITableView, titleForFooterInSection section: Int) -> String? {
        return viewModel.sections[section].footer
    }
}

// MARK: - Cell configuration
//
private extension AddAttributeOptionsViewController {
    /// Cells currently configured in the order they appear on screen
    ///
    func configure(_ cell: UITableViewCell, for row: Row, at indexPath: IndexPath) {
        switch (row, cell) {
        case (.optionTextField, let cell as TextFieldTableViewCell):
            configureTextField(cell: cell)
        case (let .selectedOptions(name), let cell as BasicTableViewCell):
            configureOptionOffered(cell: cell, text: name, index: indexPath.row)
        case (let .existingOptions(name), let cell as BasicTableViewCell):
            configureOptionAdded(cell: cell, text: name)
        default:
            fatalError("Unsupported Cell")
            break
        }
    }

    func configureTextField(cell: TextFieldTableViewCell) {
        let viewModel = TextFieldTableViewCell.ViewModel(text: nil,
                                                         placeholder: Localization.optionNameCellPlaceholder,
                                                         onTextChange: nil,
                                                         onTextDidBeginEditing: nil,
                                                         onTextDidReturn: { [weak self] text in
                                                            if let text = text {
                                                                self?.viewModel.addNewOption(name: text)
                                                            }

                                                         }, inputFormatter: nil,
                                                         keyboardType: .default)
        cell.configure(viewModel: viewModel)
        cell.applyStyle(style: .body)
    }

    func configureOptionOffered(cell: BasicTableViewCell, text: String, index: Int) {
        cell.imageView?.tintColor = .tertiaryLabel
        cell.imageView?.image = UIImage.deleteCellImage
        cell.textLabel?.text = text

        // Listen to taps on the cell's image view
        let tapRecognizer = UITapGestureRecognizer()
        tapRecognizer.on { [weak self] _ in
            self?.viewModel.removeSelectedOption(atIndex: index)
        }
        cell.imageView?.addGestureRecognizer(tapRecognizer)
        cell.imageView?.isUserInteractionEnabled = true
    }

    func configureOptionAdded(cell: BasicTableViewCell, text: String) {
        cell.textLabel?.text = text
        cell.imageView?.image = nil
        cell.imageView?.isUserInteractionEnabled = false
    }
}

// MARK: - Placeholders
//
private extension AddAttributeOptionsViewController {
    /// Renders ghost placeholder while options are being synched.
    ///
    func displayGhostTableView() {
        let options = GhostOptions(displaysSectionHeader: false,
                                   reuseIdentifier: WooBasicTableViewCell.reuseIdentifier,
                                   rowsPerSection: [3])
        ghostTableView.displayGhostContent(options: options, style: .wooDefaultGhostStyle)
        ghostTableView.isHidden = false
    }

    /// Removes ghost placeholder
    ///
    func removeGhostTableView() {
        ghostTableView.removeGhostContent()
        ghostTableView.isHidden = true
    }
}

// MARK: - Keyboard management
//
private extension AddAttributeOptionsViewController {
    /// Registers for all of the related Notifications
    ///
    func startListeningToNotifications() {
        keyboardFrameObserver.startObservingKeyboardFrame()
    }
}

extension AddAttributeOptionsViewController: KeyboardScrollable {
    var scrollable: UIScrollView {
        return tableView
    }
}


// MARK: - Navigation actions handling
//
extension AddAttributeOptionsViewController {

    @objc private func nextButtonPressed() {
        viewModel.updateProductAttributes { [weak self] result in
            guard let self = self else { return }
            switch result {
            case let .success(product):
                self.onCompletion(product)
            case let .failure(error):
                self.noticePresenter.enqueue(notice: .init(title: Localization.updateAttributeError, feedbackType: .error))
                DDLogError(error.localizedDescription)
            }
        }
    }

    /// Present an action-sheet with `Remove` and `Rename` options.
    ///
    @objc private func moreButtonPressed(_ sender: UIBarButtonItem) {
        let actionSheet = UIAlertController(title: nil, message: nil, preferredStyle: .actionSheet)
        actionSheet.view.tintColor = .text

<<<<<<< HEAD
        if viewModel.allowsRename {
            let renameAction = UIAlertAction(title: Localization.renameAction, style: .default) { [weak self] _ in
                self?.navigateToRenameAttribute()
            }
            actionSheet.addAction(renameAction)
=======
        let renameAction = UIAlertAction(title: Localization.renameAction, style: .default) { [weak self] _ in
            self?.trackRenameAttributeButtonTapped()
            self?.navigateToRenameAttribute()
>>>>>>> e047edff
        }

        let removeAction = UIAlertAction(title: Localization.removeAction, style: .destructive) { [weak self] _ in
            self?.presentRemoveAttributeConfirmation()
        }
        actionSheet.addAction(removeAction)

        let cancelAction = UIAlertAction(title: Localization.cancelAction, style: .cancel)
        actionSheet.addAction(cancelAction)

        let popoverController = actionSheet.popoverPresentationController
        popoverController?.barButtonItem = sender

        present(actionSheet, animated: true)
    }

    func trackRenameAttributeButtonTapped() {
        analytics.track(event: WooAnalyticsEvent.Variations.renameAttributeButtonTapped(productID: viewModel.product.productID))
    }

    /// Navigates to `RenameAttributesViewController`
    ///
    private func navigateToRenameAttribute() {
        let viewModel = RenameAttributesViewModel(attributeName: self.viewModel.getCurrentAttributeName())
        let renameAttributeViewController = RenameAttributesViewController(viewModel: viewModel) { [weak self] updatedAttributeName in
            // Sets new attribute name
            self?.viewModel.setCurrentAttributeName(updatedAttributeName)
            self?.navigationController?.popViewController(animated: true)
        }
        show(renameAttributeViewController, sender: nil)
    }

    /// Presents a confirmation alert and removes the attribute if the merchant confirms it.
    ///
    private func presentRemoveAttributeConfirmation() {
        let alertController = UIAlertController(title: Localization.removeConfirmationTitle,
                                                message: Localization.removeConfirmationInfo,
                                                preferredStyle: .alert)
        alertController.view.tintColor = .text

        alertController.addCancelActionWithTitle(Localization.cancelAction)
        alertController.addDestructiveActionWithTitle(Localization.removeAction) { [weak self] _ in
            guard let self = self else { return }
            self.analytics.track(event: WooAnalyticsEvent.Variations.removeAttributeButtonTapped(productID: self.viewModel.product.productID))
            self.removeCurrentAttribute()
        }

        present(alertController, animated: true)
    }

    /// Tells the view model to remove the current attribute and pops the view controller after completion
    ///
    func removeCurrentAttribute() {
        viewModel.removeCurrentAttribute { [weak self] result in
            guard let self = self else { return }
            switch result {
            case let .success(product):
                self.onCompletion(product)
            case let .failure(error):
                self.noticePresenter.enqueue(notice: .init(title: Localization.removeAttributeError, feedbackType: .error))
                DDLogError(error.localizedDescription)
            }
        }
    }
}

extension AddAttributeOptionsViewController {

    struct Section: Equatable {
        let header: String?
        let footer: String?
        let rows: [Row]
        let allowsReorder: Bool
        let allowsSelection: Bool
    }

    enum Row: Equatable {
        case optionTextField
        case selectedOptions(name: String)
        case existingOptions(name: String)

        fileprivate var type: UITableViewCell.Type {
            switch self {
            case .optionTextField:
                return TextFieldTableViewCell.self
            case .selectedOptions, .existingOptions:
                return BasicTableViewCell.self
            }
        }

        fileprivate var reuseIdentifier: String {
            return type.reuseIdentifier
        }
    }
}

private extension AddAttributeOptionsViewController {
    enum Localization {
        static let nextNavBarButton = NSLocalizedString("Next", comment: "Next nav bar button title in Add Product Attribute Options screen")
        static let optionNameCellPlaceholder = NSLocalizedString("Option name",
                                                            comment: "Placeholder of cell presenting the title of the new attribute option.")
        static let updateAttributeError = NSLocalizedString("The attribute couldn't be saved.",
                                                            comment: "Error title when trying to update or create an attribute remotely.")

        static let syncErrorMessage = NSLocalizedString("Unable to load attribute options", comment: "Load Attribute Options Action Failed")
        static let retryAction = NSLocalizedString("Retry", comment: "Retry Action")

        static let removeAttributeError = NSLocalizedString("The attribute couldn't be removed.",
                                                            comment: "Error title when trying to remove an attribute remotely.")

        static let renameAction = NSLocalizedString("Rename", comment: "Title for renaming an attribute in the edit attribute action sheet.")
        static let removeAction = NSLocalizedString("Remove", comment: "Title for removing an attribute in the edit attribute action sheet.")
        static let cancelAction = NSLocalizedString("Cancel", comment: "Title for canceling the edit attribute action sheet.")

        static let removeConfirmationTitle = NSLocalizedString("Remove Attribute",
                                                               comment: "Confirmation title before removing an attribute from a variation.")
        static let removeConfirmationInfo = NSLocalizedString("Are you sure you want to remove this attribute?",
                                                              comment: "Confirmation text before removing an attribute from a variation.")
    }
}<|MERGE_RESOLUTION|>--- conflicted
+++ resolved
@@ -397,17 +397,12 @@
         let actionSheet = UIAlertController(title: nil, message: nil, preferredStyle: .actionSheet)
         actionSheet.view.tintColor = .text
 
-<<<<<<< HEAD
         if viewModel.allowsRename {
             let renameAction = UIAlertAction(title: Localization.renameAction, style: .default) { [weak self] _ in
+                self?.trackRenameAttributeButtonTapped()
                 self?.navigateToRenameAttribute()
             }
             actionSheet.addAction(renameAction)
-=======
-        let renameAction = UIAlertAction(title: Localization.renameAction, style: .default) { [weak self] _ in
-            self?.trackRenameAttributeButtonTapped()
-            self?.navigateToRenameAttribute()
->>>>>>> e047edff
         }
 
         let removeAction = UIAlertAction(title: Localization.removeAction, style: .destructive) { [weak self] _ in
