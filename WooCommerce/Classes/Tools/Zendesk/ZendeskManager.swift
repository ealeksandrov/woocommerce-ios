--- conflicted
+++ resolved
@@ -2,11 +2,8 @@
 #if !XCODE11
 import ZendeskSDK
 import ZendeskCoreSDK
-<<<<<<< HEAD
+import CommonUISDK// Zendesk UI SDK
 #endif
-=======
-import CommonUISDK // Zendesk UI SDK
->>>>>>> 6f31a1f8
 import WordPressShared
 import CoreTelephony
 import SafariServices
@@ -915,7 +912,7 @@
         safariViewController.modalPresentationStyle = .pageSheet
         controller.present(safariViewController, animated: true, completion: nil)
 
-        WooAnalytics.shared.track(.supportHelpCenterViewed)
+        ServiceLocator.analytics.track(.supportHelpCenterViewed)
     }
 
     func showNewRequestIfPossible(from controller: UIViewController, with sourceTag: String? = nil) {}
