--- conflicted
+++ resolved
@@ -32,11 +32,7 @@
                 dateCreated: Date,
                 amount: String,
                 reason: String,
-<<<<<<< HEAD
-                byUserID: Int,
-=======
                 refundedByUserID: Int,
->>>>>>> 0b22e882
                 isAutomated: Bool?,
                 createAutomated: Bool?,
                 items: [OrderItemRefund]) {
@@ -46,11 +42,7 @@
         self.dateCreated = dateCreated
         self.amount = amount
         self.reason = reason
-<<<<<<< HEAD
-        self.byUserID = byUserID
-=======
         self.refundedByUserID = refundedByUserID
->>>>>>> 0b22e882
         self.isAutomated = isAutomated
         self.createAutomated = createAutomated
         self.items = items
@@ -73,11 +65,7 @@
         let dateCreated = try container.decodeIfPresent(Date.self, forKey: .dateCreated) ?? Date()
         let amount = try container.decode(String.self, forKey: .amount)
         let reason = try container.decode(String.self, forKey: .reason)
-<<<<<<< HEAD
-        let byUserID = try container.decode(Int.self, forKey: .byUserID)
-=======
         let refundedByUserID = try container.decode(Int.self, forKey: .refundedByUserID)
->>>>>>> 0b22e882
         let isAutomated = try container.decode(Bool.self, forKey: .automatedRefund)
         let items = try container.decode([OrderItemRefund].self, forKey: .items)
 
@@ -87,11 +75,7 @@
                   dateCreated: dateCreated,
                   amount: amount,
                   reason: reason,
-<<<<<<< HEAD
-                  byUserID: byUserID,
-=======
                   refundedByUserID: refundedByUserID,
->>>>>>> 0b22e882
                   isAutomated: isAutomated,
                   createAutomated: nil,
                   items: items)
@@ -150,11 +134,7 @@
             lhs.dateCreated == rhs.dateCreated &&
             lhs.amount == rhs.amount &&
             lhs.reason == rhs.reason &&
-<<<<<<< HEAD
-            lhs.byUserID == rhs.byUserID &&
-=======
             lhs.refundedByUserID == rhs.refundedByUserID &&
->>>>>>> 0b22e882
             lhs.isAutomated == rhs.isAutomated &&
             lhs.items.sorted() == rhs.items.sorted()
     }
