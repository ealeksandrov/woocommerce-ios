--- conflicted
+++ resolved
@@ -350,7 +350,6 @@
 
         wait(for: [expectation], timeout: Constants.expectationTimeout)
     }
-<<<<<<< HEAD
 
 
     // MARK: - NotificationAction.registerDevice
@@ -434,9 +433,6 @@
 
         wait(for: [expectation], timeout: Constants.expectationTimeout)
     }
-}
-=======
->>>>>>> 49394b57
 
 
     // MARK: - NotificationAction.updateLocalDeletedStatus
