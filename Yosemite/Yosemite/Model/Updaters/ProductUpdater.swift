--- conflicted
+++ resolved
@@ -4,16 +4,13 @@
     func nameUpdated(name: String) -> Product
     func descriptionUpdated(description: String) -> Product
     func shippingSettingsUpdated(weight: String?, dimensions: ProductDimensions, shippingClass: ProductShippingClass?) -> Product
-<<<<<<< HEAD
     func priceSettingsUpdated(regularPrice: String?, salePrice: String?, dateOnSaleStart: Date?, dateOnSaleEnd: Date?, taxStatus: ProductTaxStatus, taxClass: TaxClass?) -> Product
-=======
     func inventorySettingsUpdated(sku: String?,
                                   manageStock: Bool,
                                   soldIndividually: Bool,
                                   stockQuantity: Int?,
                                   backordersSetting: ProductBackordersSetting?,
                                   stockStatus: ProductStockStatus?) -> Product
->>>>>>> 0434f269
 }
 
 extension Product: ProductUpdater {
@@ -206,7 +203,6 @@
                        menuOrder: menuOrder)
     }
 
-<<<<<<< HEAD
     public func priceSettingsUpdated(regularPrice: String?, salePrice: String?, dateOnSaleStart: Date?, dateOnSaleEnd: Date?, taxStatus: ProductTaxStatus, taxClass: TaxClass?) -> Product {
         return Product(siteID: siteID,
         productID: productID,
@@ -268,7 +264,8 @@
         variations: variations,
         groupedProducts: groupedProducts,
         menuOrder: menuOrder)
-=======
+    }
+
     public func inventorySettingsUpdated(sku: String?,
                                          manageStock: Bool,
                                          soldIndividually: Bool,
@@ -335,6 +332,5 @@
                        variations: variations,
                        groupedProducts: groupedProducts,
                        menuOrder: menuOrder)
->>>>>>> 0434f269
     }
 }