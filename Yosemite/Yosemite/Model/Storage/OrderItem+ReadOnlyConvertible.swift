import Foundation
import Storage

extension Storage.OrderItem {
    var attributesArray: [Storage.OrderItemAttribute] {
        return attributes?.toArray() ?? []
    }
}

// MARK: - Storage.OrderItem: ReadOnlyConvertible
//
extension Storage.OrderItem: ReadOnlyConvertible {

    /// Updates the Storage.OrderItem with the ReadOnly.
    ///
    public func update(with orderItem: Yosemite.OrderItem) {
        itemID = orderItem.itemID
        name = orderItem.name
        quantity = NSDecimalNumber(decimal: orderItem.quantity)
        price = orderItem.price
        productID = orderItem.productID
        sku = orderItem.sku
        subtotal = orderItem.subtotal
        subtotalTax = orderItem.subtotalTax
        taxClass = orderItem.taxClass
        total = orderItem.total
        totalTax = orderItem.totalTax
        variationID = orderItem.variationID
    }

    /// Returns a ReadOnly version of the receiver.
    ///
    public func toReadOnly() -> Yosemite.OrderItem {
<<<<<<< HEAD
        let orderItemTaxes = taxes?.map { $0.toReadOnly() } ?? [Yosemite.OrderItemTax]()
        let attributes = attributesArray.map { $0.toReadOnly() }
=======
        let orderItemTaxes = taxes?.map { $0.toReadOnly() }.sorted(by: { $0.taxID < $1.taxID }) ?? [Yosemite.OrderItemTax]()
>>>>>>> 4a369215

        return OrderItem(itemID: itemID,
                         name: name ?? "",
                         productID: productID,
                         variationID: variationID,
                         quantity: quantity as Decimal,
                         price: price ?? NSDecimalNumber(integerLiteral: 0),
                         sku: sku,
                         subtotal: subtotal ?? "",
                         subtotalTax: subtotalTax ?? "",
                         taxClass: taxClass ?? "",
                         taxes: orderItemTaxes,
                         total: total ?? "",
                         totalTax: totalTax ?? "",
                         attributes: attributes)
    }
}<|MERGE_RESOLUTION|>--- conflicted
+++ resolved
@@ -31,12 +31,8 @@
     /// Returns a ReadOnly version of the receiver.
     ///
     public func toReadOnly() -> Yosemite.OrderItem {
-<<<<<<< HEAD
-        let orderItemTaxes = taxes?.map { $0.toReadOnly() } ?? [Yosemite.OrderItemTax]()
+        let orderItemTaxes = taxes?.map { $0.toReadOnly() }.sorted(by: { $0.taxID < $1.taxID }) ?? [Yosemite.OrderItemTax]()
         let attributes = attributesArray.map { $0.toReadOnly() }
-=======
-        let orderItemTaxes = taxes?.map { $0.toReadOnly() }.sorted(by: { $0.taxID < $1.taxID }) ?? [Yosemite.OrderItemTax]()
->>>>>>> 4a369215
 
         return OrderItem(itemID: itemID,
                          name: name ?? "",
